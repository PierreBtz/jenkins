--- conflicted
+++ resolved
@@ -73,34 +73,7 @@
                     certs.add(c);
                 }
 
-<<<<<<< HEAD
                 CertificateUtil.validatePath(certs, loadTrustAnchors(cf));
-=======
-                // if we trust default root CAs, we end up trusting anyone who has a valid certificate,
-                // which isn't useful at all
-                Set<TrustAnchor> anchors = new HashSet<TrustAnchor>(); // CertificateUtil.getDefaultRootCAs();
-                Jenkins j = Jenkins.getInstance();
-                if (j == null) {
-                    return FormValidation.error("Jenkins has shut down, cannot find root CAs");
-                }
-                for (String cert : (Set<String>) j.servletContext.getResourcePaths("/WEB-INF/update-center-rootCAs")) {
-                    if (cert.endsWith(".txt"))  continue;       // skip text files that are meant to be documentation
-                    anchors.add(new TrustAnchor((X509Certificate)cf.generateCertificate(j.servletContext.getResourceAsStream(cert)),null));
-                }
-                File[] cas = new File(j.root, "update-center-rootCAs").listFiles();
-                if (cas!=null) {
-                    for (File cert : cas) {
-                        if (cert.getName().endsWith(".txt"))  continue;       // skip text files that are meant to be documentation
-                        FileInputStream in = new FileInputStream(cert);
-                        try {
-                            anchors.add(new TrustAnchor((X509Certificate)cf.generateCertificate(in),null));
-                        } finally {
-                            in.close();
-                        }
-                    }
-                }
-                CertificateUtil.validatePath(certs, anchors);
->>>>>>> 889b46cc
             }
 
             // this is for computing a digest to check sanity
@@ -162,6 +135,9 @@
         // which isn't useful at all
         Set<TrustAnchor> anchors = new HashSet<TrustAnchor>(); // CertificateUtil.getDefaultRootCAs();
         Jenkins j = Jenkins.getInstance();
+        if (j == null) {
+            return anchors;
+        }
         for (String cert : (Set<String>) j.servletContext.getResourcePaths("/WEB-INF/update-center-rootCAs")) {
             if (cert.endsWith("/") || cert.endsWith(".txt"))  {
                 continue;       // skip directories also any text files that are meant to be documentation

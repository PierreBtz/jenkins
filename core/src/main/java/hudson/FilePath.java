--- conflicted
+++ resolved
@@ -1941,16 +1941,12 @@
                     }
                 }
             });
-<<<<<<< HEAD
-            int r = writeToTar(new File(remote), scanner, TarCompression.GZIP.compress(pipe.getOut()));
-=======
             Future<Integer> future2 = actAsync(new FileCallable<Integer>() {
                 private static final long serialVersionUID = 1L;
                 @Override public Integer invoke(File f, VirtualChannel channel) throws IOException, InterruptedException {
-                    return writeToTar(new File(remote),fileMask,excludes,TarCompression.GZIP.compress(pipe.getOut()));
+                    return writeToTar(new File(remote), scanner, TarCompression.GZIP.compress(pipe.getOut()));
                 }
             });
->>>>>>> 259f16bd
             try {
                 // JENKINS-9540 in case the reading side failed, report that error first
                 future.get();

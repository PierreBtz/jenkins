/*
 * The MIT License
 * 
 * Copyright (c) 2004-2011, Sun Microsystems, Inc., Kohsuke Kawaguchi,
 * Brian Westrich, Erik Ramfelt, Ertan Deniz, Jean-Baptiste Quenot,
 * Luca Domenico Milanesio, R. Tyler Ballance, Stephen Connolly, Tom Huybrechts,
 * id:cactusman, Yahoo! Inc., Andrew Bayer, Manufacture Francaise des Pneumatiques
 * Michelin, Romain Seguy
 * 
 * Permission is hereby granted, free of charge, to any person obtaining a copy
 * of this software and associated documentation files (the "Software"), to deal
 * in the Software without restriction, including without limitation the rights
 * to use, copy, modify, merge, publish, distribute, sublicense, and/or sell
 * copies of the Software, and to permit persons to whom the Software is
 * furnished to do so, subject to the following conditions:
 * 
 * The above copyright notice and this permission notice shall be included in
 * all copies or substantial portions of the Software.
 * 
 * THE SOFTWARE IS PROVIDED "AS IS", WITHOUT WARRANTY OF ANY KIND, EXPRESS OR
 * IMPLIED, INCLUDING BUT NOT LIMITED TO THE WARRANTIES OF MERCHANTABILITY,
 * FITNESS FOR A PARTICULAR PURPOSE AND NONINFRINGEMENT. IN NO EVENT SHALL THE
 * AUTHORS OR COPYRIGHT HOLDERS BE LIABLE FOR ANY CLAIM, DAMAGES OR OTHER
 * LIABILITY, WHETHER IN AN ACTION OF CONTRACT, TORT OR OTHERWISE, ARISING FROM,
 * OUT OF OR IN CONNECTION WITH THE SOFTWARE OR THE USE OR OTHER DEALINGS IN
 * THE SOFTWARE.
 */
package hudson.model;

import com.infradna.tool.bridge_method_injector.WithBridgeMethods;
import hudson.EnvVars;
import hudson.Functions;
import antlr.ANTLRException;
import hudson.AbortException;
import hudson.CopyOnWrite;
import hudson.FeedAdapter;
import hudson.FilePath;
import hudson.Launcher;
import hudson.Util;
import hudson.cli.declarative.CLIMethod;
import hudson.cli.declarative.CLIResolver;
import hudson.model.Cause.LegacyCodeCause;
import hudson.model.Cause.RemoteCause;
import hudson.model.Cause.UserIdCause;
import hudson.model.Descriptor.FormException;
import hudson.model.Fingerprint.RangeSet;
import hudson.model.PermalinkProjectAction.Permalink;
import hudson.model.Queue.Executable;
import hudson.model.Queue.Task;
import hudson.model.queue.QueueTaskFuture;
import hudson.model.queue.ScheduleResult;
import hudson.model.queue.SubTask;
import hudson.model.RunMap.Constructor;
import hudson.model.labels.LabelAtom;
import hudson.model.labels.LabelExpression;
import hudson.model.listeners.SCMPollListener;
import hudson.model.queue.CauseOfBlockage;
import hudson.model.queue.SubTaskContributor;
import hudson.node_monitors.DiskSpaceMonitor;
import hudson.scm.ChangeLogSet;
import hudson.scm.ChangeLogSet.Entry;
import hudson.scm.NullSCM;
import hudson.scm.PollingResult;
import hudson.scm.SCM;
import hudson.scm.SCMRevisionState;
import hudson.scm.SCMS;
import hudson.search.SearchIndexBuilder;
import hudson.security.ACL;
import hudson.security.Permission;
import hudson.slaves.WorkspaceList;
import hudson.tasks.BuildStep;
import hudson.tasks.BuildStepDescriptor;
import hudson.tasks.BuildTrigger;
import hudson.tasks.BuildWrapperDescriptor;
import hudson.tasks.Publisher;
import hudson.triggers.SCMTrigger;
import hudson.triggers.Trigger;
import hudson.triggers.TriggerDescriptor;
import hudson.util.AlternativeUiTextProvider;
import hudson.util.AlternativeUiTextProvider.Message;
import hudson.util.DescribableList;
import hudson.util.EditDistance;
import hudson.util.FormValidation;
import hudson.widgets.BuildHistoryWidget;
import hudson.widgets.HistoryWidget;
import jenkins.model.Jenkins;
import jenkins.model.JenkinsLocationConfiguration;
import jenkins.model.ModelObjectWithChildren;
import jenkins.model.lazy.AbstractLazyLoadRunMap.Direction;
import jenkins.scm.DefaultSCMCheckoutStrategyImpl;
import jenkins.scm.SCMCheckoutStrategy;
import jenkins.scm.SCMCheckoutStrategyDescriptor;
import jenkins.util.TimeDuration;
import net.sf.json.JSONObject;
import org.acegisecurity.Authentication;
import org.acegisecurity.context.SecurityContext;
import org.acegisecurity.context.SecurityContextHolder;
import org.kohsuke.accmod.Restricted;
import org.kohsuke.accmod.restrictions.NoExternalUse;
import org.kohsuke.args4j.Argument;
import org.kohsuke.args4j.CmdLineException;
import org.kohsuke.stapler.Ancestor;
import org.kohsuke.stapler.ForwardToView;
import org.kohsuke.stapler.HttpRedirect;
import org.kohsuke.stapler.HttpResponse;
import org.kohsuke.stapler.HttpResponses;
import org.kohsuke.stapler.QueryParameter;
import org.kohsuke.stapler.StaplerRequest;
import org.kohsuke.stapler.StaplerResponse;
import org.kohsuke.stapler.export.Exported;
import org.kohsuke.stapler.interceptor.RequirePOST;

import javax.annotation.Nonnull;
import javax.servlet.ServletException;
import java.io.File;
import java.io.IOException;
import java.lang.reflect.InvocationTargetException;
import java.util.ArrayList;
import java.util.Arrays;
import java.util.Calendar;
import java.util.Collection;
import java.util.Collections;
import java.util.Comparator;
import java.util.HashSet;
import java.util.List;
import java.util.ListIterator;
import java.util.Map;
import java.util.Set;
import java.util.SortedMap;
import java.util.TreeMap;
import java.util.Vector;
import java.util.concurrent.Future;
import java.util.concurrent.atomic.AtomicReferenceFieldUpdater;
import java.util.logging.Level;
import java.util.logging.Logger;

import static hudson.scm.PollingResult.*;
import static javax.servlet.http.HttpServletResponse.*;

/**
 * Base implementation of {@link Job}s that build software.
 *
 * For now this is primarily the common part of {@link Project} and MavenModule.
 *
 * @author Kohsuke Kawaguchi
 * @see AbstractBuild
 */
@SuppressWarnings("rawtypes")
public abstract class AbstractProject<P extends AbstractProject<P,R>,R extends AbstractBuild<P,R>> extends Job<P,R> implements BuildableItem, ModelObjectWithChildren {

    /**
     * {@link SCM} associated with the project.
     * To allow derived classes to link {@link SCM} config to elsewhere,
     * access to this variable should always go through {@link #getScm()}.
     */
    private volatile SCM scm = new NullSCM();

    /**
     * Controls how the checkout is done.
     */
    private volatile SCMCheckoutStrategy scmCheckoutStrategy;

    /**
     * State returned from {@link SCM#poll(AbstractProject, Launcher, FilePath, TaskListener, SCMRevisionState)}.
     */
    private volatile transient SCMRevisionState pollingBaseline = null;

    /**
     * All the builds keyed by their build number.
     *
     * External code should use {@link #getBuildByNumber(int)} or {@link #getLastBuild()} and traverse via
     * {@link Run#getPreviousBuild()}
     */
    @Restricted(NoExternalUse.class)
    @SuppressWarnings("deprecation") // [JENKINS-15156] builds accessed before onLoad or onCreatedFromScratch called
    protected transient RunMap<R> builds = new RunMap<R>();

    /**
     * The quiet period. Null to delegate to the system default.
     */
    private volatile Integer quietPeriod = null;
    
    /**
     * The retry count. Null to delegate to the system default.
     */
    private volatile Integer scmCheckoutRetryCount = null;

    /**
     * If this project is configured to be only built on a certain label,
     * this value will be set to that label.
     *
     * For historical reasons, this is called 'assignedNode'. Also for
     * a historical reason, null to indicate the affinity
     * with the master node.
     *
     * @see #canRoam
     */
    private String assignedNode;

    /**
     * True if this project can be built on any node.
     *
     * <p>
     * This somewhat ugly flag combination is so that we can migrate
     * existing Hudson installations nicely.
     */
    private volatile boolean canRoam;

    /**
     * True to suspend new builds.
     */
    protected volatile boolean disabled;

    /**
     * True to keep builds of this project in queue when downstream projects are
     * building. False by default to keep from breaking existing behavior.
     */
    protected volatile boolean blockBuildWhenDownstreamBuilding = false;

    /**
     * True to keep builds of this project in queue when upstream projects are
     * building. False by default to keep from breaking existing behavior.
     */
    protected volatile boolean blockBuildWhenUpstreamBuilding = false;

    /**
     * Identifies {@link JDK} to be used.
     * Null if no explicit configuration is required.
     *
     * <p>
     * Can't store {@link JDK} directly because {@link Jenkins} and {@link Project}
     * are saved independently.
     *
     * @see Jenkins#getJDK(String)
     */
    private volatile String jdk;

    private volatile BuildAuthorizationToken authToken = null;

    /**
     * List of all {@link Trigger}s for this project.
     */
    protected volatile DescribableList<Trigger<?>,TriggerDescriptor> triggers = new DescribableList<Trigger<?>,TriggerDescriptor>(this);
<<<<<<< HEAD
    private AtomicReferenceFieldUpdater<AbstractProject,DescribableList> triggersUpdater
=======
    private static final AtomicReferenceFieldUpdater<AbstractProject,DescribableList> triggersUpdater
>>>>>>> 03251e9e
            = AtomicReferenceFieldUpdater.newUpdater(AbstractProject.class,DescribableList.class,"triggers");

    /**
     * {@link Action}s contributed from subsidiary objects associated with
     * {@link AbstractProject}, such as from triggers, builders, publishers, etc.
     *
     * We don't want to persist them separately, and these actions
     * come and go as configuration change, so it's kept separate.
     */
    @CopyOnWrite
    protected transient volatile List<Action> transientActions = new Vector<Action>();

    private boolean concurrentBuild;

    /**
     * See {@link #setCustomWorkspace(String)}.
     *
     * @since 1.410
     */
    private String customWorkspace;
    
    protected AbstractProject(ItemGroup parent, String name) {
        super(parent,name);

        if(Jenkins.getInstance()!=null && !Jenkins.getInstance().getNodes().isEmpty()) {
            // if a new job is configured with Hudson that already has slave nodes
            // make it roamable by default
            canRoam = true;
        }
    }

    @Override
    public synchronized void save() throws IOException {
        super.save();
        updateTransientActions();
    }

    @Override
    public void onCreatedFromScratch() {
        super.onCreatedFromScratch();
        builds = createBuildRunMap();
        // solicit initial contributions, especially from TransientProjectActionFactory
        updateTransientActions();
    }

    @Override
    public void onLoad(ItemGroup<? extends Item> parent, String name) throws IOException {
        super.onLoad(parent, name);

        RunMap<R> builds = createBuildRunMap();

        RunMap<R> currentBuilds = this.builds;

        if (currentBuilds==null && parent!=null) {
            // are we overwriting what currently exist?
            // this is primarily when Jenkins is getting reloaded
            Item current = parent.getItem(name);
            if (current!=null && current.getClass()==getClass()) {
                currentBuilds = ((AbstractProject)current).builds;
            }
        }
        if (currentBuilds !=null) {
            // if we are reloading, keep all those that are still building intact
            for (R r : currentBuilds.getLoadedBuilds().values()) {
                if (r.isBuilding())
                    builds.put(r);
            }
        }
        this.builds = builds;
        triggers().setOwner(this);
        for (Trigger t : triggers())
            t.start(this, Items.updatingByXml.get());
        if(scm==null)
            scm = new NullSCM(); // perhaps it was pointing to a plugin that no longer exists.

        if(transientActions==null)
            transientActions = new Vector<Action>();    // happens when loaded from disk
        updateTransientActions();
    }

    private RunMap<R> createBuildRunMap() {
        return new RunMap<R>(getBuildDir(), new Constructor<R>() {
            public R create(File dir) throws IOException {
                return loadBuild(dir);
            }
        });
    }

    @WithBridgeMethods(List.class)
    protected DescribableList<Trigger<?>,TriggerDescriptor> triggers() {
        if (triggers == null) {
            triggersUpdater.compareAndSet(this,null,new DescribableList<Trigger<?>,TriggerDescriptor>(this));
        }
        return triggers;
    }

    @Override
    public EnvVars getEnvironment(Node node, TaskListener listener) throws IOException, InterruptedException {
        EnvVars env =  super.getEnvironment(node, listener);

        JDK jdk = getJDK();
        if (jdk != null) {
            if (node != null) { // just in case were not in a build
                jdk = jdk.forNode(node, listener);
            }
            jdk.buildEnvVars(env);
        }

        return env;
    }

    @Override
    protected void performDelete() throws IOException, InterruptedException {
        // prevent a new build while a delete operation is in progress
        makeDisabled(true);
        FilePath ws = getWorkspace();
        if(ws!=null) {
            Node on = getLastBuiltOn();
            getScm().processWorkspaceBeforeDeletion(this, ws, on);
            if(on!=null)
                on.getFileSystemProvisioner().discardWorkspace(this,ws);
        }
        super.performDelete();
    }

    /**
     * Does this project perform concurrent builds?
     * @since 1.319
     */
    @Exported
    public boolean isConcurrentBuild() {
        return concurrentBuild;
    }

    public void setConcurrentBuild(boolean b) throws IOException {
        concurrentBuild = b;
        save();
    }

    /**
     * If this project is configured to be always built on this node,
     * return that {@link Node}. Otherwise null.
     */
    public Label getAssignedLabel() {
        if(canRoam)
            return null;

        if(assignedNode==null)
            return Jenkins.getInstance().getSelfLabel();
        return Jenkins.getInstance().getLabel(assignedNode);
    }

    /**
     * Set of labels relevant to this job.
     *
     * This method is used to determine what slaves are relevant to jobs, for example by {@link View}s.
     * It does not affect the scheduling. This information is informational and the best-effort basis.
     *
     * @since 1.456
     * @return
     *      Minimally it should contain {@link #getAssignedLabel()}. The set can contain null element
     *      to correspond to the null return value from {@link #getAssignedLabel()}.
     */
    public Set<Label> getRelevantLabels() {
        return Collections.singleton(getAssignedLabel());
    }

    /**
     * Gets the textual representation of the assigned label as it was entered by the user.
     */
    public String getAssignedLabelString() {
        if (canRoam || assignedNode==null)    return null;
        try {
            LabelExpression.parseExpression(assignedNode);
            return assignedNode;
        } catch (ANTLRException e) {
            // must be old label or host name that includes whitespace or other unsafe chars
            return LabelAtom.escape(assignedNode);
        }
    }

    /**
     * Sets the assigned label.
     */
    public void setAssignedLabel(Label l) throws IOException {
        if(l==null) {
            canRoam = true;
            assignedNode = null;
        } else {
            canRoam = false;
            if(l== Jenkins.getInstance().getSelfLabel())  assignedNode = null;
            else                                        assignedNode = l.getExpression();
        }
        save();
    }

    /**
     * Assigns this job to the given node. A convenience method over {@link #setAssignedLabel(Label)}.
     */
    public void setAssignedNode(Node l) throws IOException {
        setAssignedLabel(l.getSelfLabel());
    }

    /**
     * Get the term used in the UI to represent this kind of {@link AbstractProject}.
     * Must start with a capital letter.
     */
    @Override
    public String getPronoun() {
        return AlternativeUiTextProvider.get(PRONOUN, this,Messages.AbstractProject_Pronoun());
    }

    /**
     * Gets the human readable display name to be rendered in the "Build Now" link.
     *
     * @since 1.401
     */
    public String getBuildNowText() {
        return AlternativeUiTextProvider.get(BUILD_NOW_TEXT, this, isParameterized() ? Messages.AbstractProject_build_with_parameters() : Messages.AbstractProject_BuildNow());
    }

    /**
     * Gets the nearest ancestor {@link TopLevelItem} that's also an {@link AbstractProject}.
     *
     * <p>
     * Some projects (such as matrix projects, Maven projects, or promotion processes) form a tree of jobs
     * that acts as a single unit. This method can be used to find the top most dominating job that
     * covers such a tree.
     *
     * @return never null.
     * @see AbstractBuild#getRootBuild()
     */
    public AbstractProject<?,?> getRootProject() {
        if (this instanceof TopLevelItem) {
            return this;
        } else {
            ItemGroup p = this.getParent();
            if (p instanceof AbstractProject)
                return ((AbstractProject) p).getRootProject();
            return this;
        }
    }

    /**
     * Gets the directory where the module is checked out.
     *
     * @return
     *      null if the workspace is on a slave that's not connected.
     * @deprecated as of 1.319
     *      To support concurrent builds of the same project, this method is moved to {@link AbstractBuild}.
     *      For backward compatibility, this method returns the right {@link AbstractBuild#getWorkspace()} if called
     *      from {@link Executor}, and otherwise the workspace of the last build.
     *
     *      <p>
     *      If you are calling this method during a build from an executor, switch it to {@link AbstractBuild#getWorkspace()}.
     *      If you are calling this method to serve a file from the workspace, doing a form validation, etc., then
     *      use {@link #getSomeWorkspace()}
     */
    public final FilePath getWorkspace() {
        AbstractBuild b = getBuildForDeprecatedMethods();
        return b != null ? b.getWorkspace() : null;

    }
    
    /**
     * Various deprecated methods in this class all need the 'current' build.  This method returns
     * the build suitable for that purpose.
     * 
     * @return An AbstractBuild for deprecated methods to use.
     */
    private AbstractBuild getBuildForDeprecatedMethods() {
        Executor e = Executor.currentExecutor();
        if(e!=null) {
            Executable exe = e.getCurrentExecutable();
            if (exe instanceof AbstractBuild) {
                AbstractBuild b = (AbstractBuild) exe;
                if(b.getProject()==this)
                    return b;
            }
        }
        R lb = getLastBuild();
        if(lb!=null)    return lb;
        return null;
    }

    /**
     * Gets a workspace for some build of this project.
     *
     * <p>
     * This is useful for obtaining a workspace for the purpose of form field validation, where exactly
     * which build the workspace belonged is less important. The implementation makes a cursory effort
     * to find some workspace.
     *
     * @return
     *      null if there's no available workspace.
     * @since 1.319
     */
    public final FilePath getSomeWorkspace() {
        R b = getSomeBuildWithWorkspace();
        if (b!=null) return b.getWorkspace();
        for (WorkspaceBrowser browser : Jenkins.getInstance().getExtensionList(WorkspaceBrowser.class)) {
            FilePath f = browser.getWorkspace(this);
            if (f != null) return f;
        }
        return null;
    }

    /**
     * Gets some build that has a live workspace.
     *
     * @return null if no such build exists.
     */
    public final R getSomeBuildWithWorkspace() {
        int cnt=0;
        for (R b = getLastBuild(); cnt<5 && b!=null; b=b.getPreviousBuild()) {
            FilePath ws = b.getWorkspace();
            if (ws!=null)   return b;
        }
        return null;
    }

    /**
     * Returns the root directory of the checked-out module.
     * <p>
     * This is usually where <tt>pom.xml</tt>, <tt>build.xml</tt>
     * and so on exists.
     *
     * @deprecated as of 1.319
     *      See {@link #getWorkspace()} for a migration strategy.
     */
    public FilePath getModuleRoot() {
        AbstractBuild b = getBuildForDeprecatedMethods();
        return b != null ? b.getModuleRoot() : null;
    }

    /**
     * Returns the root directories of all checked-out modules.
     * <p>
     * Some SCMs support checking out multiple modules into the same workspace.
     * In these cases, the returned array will have a length greater than one.
     * @return The roots of all modules checked out from the SCM.
     *
     * @deprecated as of 1.319
     *      See {@link #getWorkspace()} for a migration strategy.
     */
    public FilePath[] getModuleRoots() {
        AbstractBuild b = getBuildForDeprecatedMethods();
        return b != null ? b.getModuleRoots() : null;
    }

    public int getQuietPeriod() {
        return quietPeriod!=null ? quietPeriod : Jenkins.getInstance().getQuietPeriod();
    }

    public SCMCheckoutStrategy getScmCheckoutStrategy() {
        return scmCheckoutStrategy == null ? new DefaultSCMCheckoutStrategyImpl() : scmCheckoutStrategy;
    }

    public void setScmCheckoutStrategy(SCMCheckoutStrategy scmCheckoutStrategy) throws IOException {
        this.scmCheckoutStrategy = scmCheckoutStrategy;
        save();
    }


    public int getScmCheckoutRetryCount() {
        return scmCheckoutRetryCount !=null ? scmCheckoutRetryCount : Jenkins.getInstance().getScmCheckoutRetryCount();
    }

    // ugly name because of EL
    public boolean getHasCustomQuietPeriod() {
        return quietPeriod!=null;
    }

    /**
     * Sets the custom quiet period of this project, or revert to the global default if null is given. 
     */
    public void setQuietPeriod(Integer seconds) throws IOException {
        this.quietPeriod = seconds;
        save();
    }
    
    public boolean hasCustomScmCheckoutRetryCount(){
        return scmCheckoutRetryCount != null;
    }

    @Override
    public boolean isBuildable() {
        return !isDisabled() && !isHoldOffBuildUntilSave();
    }

    /**
     * Used in <tt>sidepanel.jelly</tt> to decide whether to display
     * the config/delete/build links.
     */
    public boolean isConfigurable() {
        return true;
    }

    public boolean blockBuildWhenDownstreamBuilding() {
        return blockBuildWhenDownstreamBuilding;
    }

    public void setBlockBuildWhenDownstreamBuilding(boolean b) throws IOException {
        blockBuildWhenDownstreamBuilding = b;
        save();
    }

    public boolean blockBuildWhenUpstreamBuilding() {
        return blockBuildWhenUpstreamBuilding;
    }

    public void setBlockBuildWhenUpstreamBuilding(boolean b) throws IOException {
        blockBuildWhenUpstreamBuilding = b;
        save();
    }

    public boolean isDisabled() {
        return disabled;
    }
    
    /**
     * Validates the retry count Regex
     */
    public FormValidation doCheckRetryCount(@QueryParameter String value)throws IOException,ServletException{
        // retry count is optional so this is ok
        if(value == null || value.trim().equals(""))
            return FormValidation.ok();
        if (!value.matches("[0-9]*")) {
            return FormValidation.error("Invalid retry count");
        } 
        return FormValidation.ok();
    }

    /**
     * Marks the build as disabled.
     */
    public void makeDisabled(boolean b) throws IOException {
        if(disabled==b)     return; // noop
        this.disabled = b;
        if(b)
            Jenkins.getInstance().getQueue().cancel(this);
        save();
    }

    /**
     * Specifies whether this project may be disabled by the user.
     * By default, it can be only if this is a {@link TopLevelItem};
     * would be false for matrix configurations, etc.
     * @return true if the GUI should allow {@link #doDisable} and the like
     * @since 1.475
     */
    public boolean supportsMakeDisabled() {
        return this instanceof TopLevelItem;
    }

    public void disable() throws IOException {
        makeDisabled(true);
    }

    public void enable() throws IOException {
        makeDisabled(false);
    }

    @Override
    public BallColor getIconColor() {
        if(isDisabled())
            return BallColor.DISABLED;
        else
            return super.getIconColor();
    }

    /**
     * effectively deprecated. Since using updateTransientActions correctly
     * under concurrent environment requires a lock that can too easily cause deadlocks.
     *
     * <p>
     * Override {@link #createTransientActions()} instead.
     */
    protected void updateTransientActions() {
        transientActions = createTransientActions();
    }

    protected List<Action> createTransientActions() {
        Vector<Action> ta = new Vector<Action>();

        for (JobProperty<? super P> p : Util.fixNull(properties))
            ta.addAll(p.getJobActions((P)this));

        for (TransientProjectActionFactory tpaf : TransientProjectActionFactory.all())
            ta.addAll(Util.fixNull(tpaf.createFor(this))); // be defensive against null
        return ta;
    }

    /**
     * Returns the live list of all {@link Publisher}s configured for this project.
     *
     * <p>
     * This method couldn't be called <tt>getPublishers()</tt> because existing methods
     * in sub-classes return different inconsistent types.
     */
    public abstract DescribableList<Publisher,Descriptor<Publisher>> getPublishersList();

    @Override
    public void addProperty(JobProperty<? super P> jobProp) throws IOException {
        super.addProperty(jobProp);
        updateTransientActions();
    }

    public List<ProminentProjectAction> getProminentActions() {
        List<Action> a = getActions();
        List<ProminentProjectAction> pa = new Vector<ProminentProjectAction>();
        for (Action action : a) {
            if(action instanceof ProminentProjectAction)
                pa.add((ProminentProjectAction) action);
        }
        return pa;
    }

    @Override
    public void doConfigSubmit( StaplerRequest req, StaplerResponse rsp ) throws IOException, ServletException, FormException {
        super.doConfigSubmit(req,rsp);

        updateTransientActions();

        Set<AbstractProject> upstream = Collections.emptySet();
        if(req.getParameter("pseudoUpstreamTrigger")!=null) {
            upstream = new HashSet<AbstractProject>(Items.fromNameList(getParent(),req.getParameter("upstreamProjects"),AbstractProject.class));
        }

        convertUpstreamBuildTrigger(upstream);

        // notify the queue as the project might be now tied to different node
        Jenkins.getInstance().getQueue().scheduleMaintenance();

        // this is to reflect the upstream build adjustments done above
        Jenkins.getInstance().rebuildDependencyGraphAsync();
    }

    /**
     * Reflect the submission of the pseudo 'upstream build trigger'.
     */
    /* package */ void convertUpstreamBuildTrigger(Set<AbstractProject> upstream) throws IOException {

        SecurityContext saveCtx = ACL.impersonate(ACL.SYSTEM);
        try {
            for (AbstractProject<?,?> p : Jenkins.getInstance().getAllItems(AbstractProject.class)) {
                // Don't consider child projects such as MatrixConfiguration:
                if (!p.isConfigurable()) continue;
                boolean isUpstream = upstream.contains(p);
                synchronized(p) {
                    // does 'p' include us in its BuildTrigger?
                    DescribableList<Publisher,Descriptor<Publisher>> pl = p.getPublishersList();
                    BuildTrigger trigger = pl.get(BuildTrigger.class);
                    List<AbstractProject> newChildProjects = trigger == null ? new ArrayList<AbstractProject>():trigger.getChildProjects(p);
                    if(isUpstream) {
                        if(!newChildProjects.contains(this))
                            newChildProjects.add(this);
                    } else {
                        newChildProjects.remove(this);
                    }

                    if(newChildProjects.isEmpty()) {
                        pl.remove(BuildTrigger.class);
                    } else {
                        // here, we just need to replace the old one with the new one,
                        // but there was a regression (we don't know when it started) that put multiple BuildTriggers
                        // into the list. For us not to lose the data, we need to merge them all.
                        List<BuildTrigger> existingList = pl.getAll(BuildTrigger.class);
                        BuildTrigger existing;
                        switch (existingList.size()) {
                        case 0:
                            existing = null;
                            break;
                        case 1:
                            existing = existingList.get(0);
                            break;
                        default:
                            pl.removeAll(BuildTrigger.class);
                            Set<AbstractProject> combinedChildren = new HashSet<AbstractProject>();
                            for (BuildTrigger bt : existingList)
                                combinedChildren.addAll(bt.getChildProjects(p));
                            existing = new BuildTrigger(new ArrayList<AbstractProject>(combinedChildren),existingList.get(0).getThreshold());
                            pl.add(existing);
                            break;
                        }

                        if(existing!=null && existing.hasSame(p,newChildProjects))
                            continue;   // no need to touch
                        pl.replace(new BuildTrigger(newChildProjects,
                            existing==null? Result.SUCCESS:existing.getThreshold()));
                    }
                }
            }
        } finally {
            SecurityContextHolder.setContext(saveCtx);
        }
    }

    /**
	 * @deprecated
	 *    Use {@link #scheduleBuild(Cause)}.  Since 1.283
	 */
    public boolean scheduleBuild() {
    	return scheduleBuild(new LegacyCodeCause());
    }
    
	/**
	 * @deprecated
	 *    Use {@link #scheduleBuild(int, Cause)}.  Since 1.283
	 */
    public boolean scheduleBuild(int quietPeriod) {
    	return scheduleBuild(quietPeriod, new LegacyCodeCause());
    }
    
    /**
     * Schedules a build of this project.
     *
     * @return
     *      true if the project is added to the queue.
     *      false if the task was rejected from the queue (such as when the system is being shut down.)
     */
    public boolean scheduleBuild(Cause c) {
        return scheduleBuild(getQuietPeriod(), c);
    }

    public boolean scheduleBuild(int quietPeriod, Cause c) {
        return scheduleBuild(quietPeriod, c, new Action[0]);
    }

    /**
     * Schedules a build.
     *
     * Important: the actions should be persistable without outside references (e.g. don't store
     * references to this project). To provide parameters for a parameterized project, add a ParametersAction. If
     * no ParametersAction is provided for such a project, one will be created with the default parameter values.
     *
     * @param quietPeriod the quiet period to observer
     * @param c the cause for this build which should be recorded
     * @param actions a list of Actions that will be added to the build
     * @return whether the build was actually scheduled
     */
    public boolean scheduleBuild(int quietPeriod, Cause c, Action... actions) {
        return scheduleBuild2(quietPeriod,c,actions)!=null;
    }

    /**
     * Schedules a build of this project, and returns a {@link Future} object
     * to wait for the completion of the build.
     *
     * @param actions
     *      For the convenience of the caller, this array can contain null, and those will be silently ignored.
     */
    @WithBridgeMethods(Future.class)
    public QueueTaskFuture<R> scheduleBuild2(int quietPeriod, Cause c, Action... actions) {
        return scheduleBuild2(quietPeriod,c,Arrays.asList(actions));
    }

    /**
     * Schedules a build of this project, and returns a {@link Future} object
     * to wait for the completion of the build.
     *
     * @param actions
     *      For the convenience of the caller, this collection can contain null, and those will be silently ignored.
     * @since 1.383
     */
    @SuppressWarnings("unchecked")
    @WithBridgeMethods(Future.class)
    public QueueTaskFuture<R> scheduleBuild2(int quietPeriod, Cause c, Collection<? extends Action> actions) {
        if (!isBuildable())
            return null;

        List<Action> queueActions = new ArrayList<Action>(actions);
        if (isParameterized() && Util.filter(queueActions, ParametersAction.class).isEmpty()) {
            queueActions.add(new ParametersAction(getDefaultParametersValues()));
        }

        if (c != null) {
            queueActions.add(new CauseAction(c));
        }

        ScheduleResult i = Jenkins.getInstance().getQueue().schedule2(this, quietPeriod, queueActions);
        if(i.isAccepted())
            return (QueueTaskFuture)i.getItem().getFuture();
        return null;
    }

    private List<ParameterValue> getDefaultParametersValues() {
        ParametersDefinitionProperty paramDefProp = getProperty(ParametersDefinitionProperty.class);
        ArrayList<ParameterValue> defValues = new ArrayList<ParameterValue>();
        
        /*
         * This check is made ONLY if someone will call this method even if isParametrized() is false.
         */
        if(paramDefProp == null)
            return defValues;
        
        /* Scan for all parameter with an associated default values */
        for(ParameterDefinition paramDefinition : paramDefProp.getParameterDefinitions())
        {
           ParameterValue defaultValue  = paramDefinition.getDefaultParameterValue();
            
            if(defaultValue != null)
                defValues.add(defaultValue);           
        }
        
        return defValues;
    }

    /**
     * Schedules a build, and returns a {@link Future} object
     * to wait for the completion of the build.
     *
     * <p>
     * Production code shouldn't be using this, but for tests this is very convenient, so this isn't marked
     * as deprecated.
     */
    @SuppressWarnings("deprecation")
    @WithBridgeMethods(Future.class)
    public QueueTaskFuture<R> scheduleBuild2(int quietPeriod) {
        return scheduleBuild2(quietPeriod, new LegacyCodeCause());
    }
    
    /**
     * Schedules a build of this project, and returns a {@link Future} object
     * to wait for the completion of the build.
     */
    @WithBridgeMethods(Future.class)
    public QueueTaskFuture<R> scheduleBuild2(int quietPeriod, Cause c) {
        return scheduleBuild2(quietPeriod, c, new Action[0]);
    }

    /**
     * Schedules a polling of this project.
     */
    public boolean schedulePolling() {
        if(isDisabled())    return false;
        SCMTrigger scmt = getTrigger(SCMTrigger.class);
        if(scmt==null)      return false;
        scmt.run();
        return true;
    }

    /**
     * Returns true if the build is in the queue.
     */
    @Override
    public boolean isInQueue() {
        return Jenkins.getInstance().getQueue().contains(this);
    }

    @Override
    public Queue.Item getQueueItem() {
        return Jenkins.getInstance().getQueue().getItem(this);
    }

    /**
     * Gets the JDK that this project is configured with, or null.
     */
    public JDK getJDK() {
        return Jenkins.getInstance().getJDK(jdk);
    }

    /**
     * Overwrites the JDK setting.
     */
    public void setJDK(JDK jdk) throws IOException {
        this.jdk = jdk.getName();
        save();
    }

    public BuildAuthorizationToken getAuthToken() {
        return authToken;
    }

    @Override
    public RunMap<R> _getRuns() {
        if (builds == null) {
            throw new IllegalStateException("no run map created yet for " + this);
        }
        assert builds.baseDirInitialized() : "neither onCreatedFromScratch nor onLoad called on " + this + " yet";
        return builds;
    }

    @Override
    public void removeRun(R run) {
        this.builds.remove(run);
    }

    /**
     * {@inheritDoc}
     *
     * More efficient implementation.
     */
    @Override
    public R getBuild(String id) {
        return builds.getById(id);
    }

    /**
     * {@inheritDoc}
     *
     * More efficient implementation.
     */
    @Override
    public R getBuildByNumber(int n) {
        return builds.getByNumber(n);
    }

    /**
     * {@inheritDoc}
     *
     * More efficient implementation.
     */
    @Override
    public R getFirstBuild() {
        return builds.oldestBuild();
    }

    @Override
    public R getLastBuild() {
        return builds.newestBuild();
    }

    @Override
    public R getNearestBuild(int n) {
        return builds.search(n, Direction.ASC);
    }

    @Override
    public R getNearestOldBuild(int n) {
        return builds.search(n, Direction.DESC);
    }

    /**
     * Determines Class&lt;R>.
     */
    protected abstract Class<R> getBuildClass();

    // keep track of the previous time we started a build
    private transient long lastBuildStartTime;
    
    /**
     * Creates a new build of this project for immediate execution.
     */
    protected synchronized R newBuild() throws IOException {
    	// make sure we don't start two builds in the same second
    	// so the build directories will be different too
    	long timeSinceLast = System.currentTimeMillis() - lastBuildStartTime;
    	if (timeSinceLast < 1000) {
    		try {
				Thread.sleep(1000 - timeSinceLast);
			} catch (InterruptedException e) {
			}
    	}
    	lastBuildStartTime = System.currentTimeMillis();
        try {
            R lastBuild = getBuildClass().getConstructor(getClass()).newInstance(this);
            builds.put(lastBuild);
            return lastBuild;
        } catch (InstantiationException e) {
            throw new Error(e);
        } catch (IllegalAccessException e) {
            throw new Error(e);
        } catch (InvocationTargetException e) {
            throw handleInvocationTargetException(e);
        } catch (NoSuchMethodException e) {
            throw new Error(e);
        }
    }

    private IOException handleInvocationTargetException(InvocationTargetException e) {
        Throwable t = e.getTargetException();
        if(t instanceof Error)  throw (Error)t;
        if(t instanceof RuntimeException)   throw (RuntimeException)t;
        if(t instanceof IOException)    return (IOException)t;
        throw new Error(t);
    }

    /**
     * Loads an existing build record from disk.
     */
    protected R loadBuild(File dir) throws IOException {
        try {
            return getBuildClass().getConstructor(getClass(),File.class).newInstance(this,dir);
        } catch (InstantiationException e) {
            throw new Error(e);
        } catch (IllegalAccessException e) {
            throw new Error(e);
        } catch (InvocationTargetException e) {
            throw handleInvocationTargetException(e);
        } catch (NoSuchMethodException e) {
            throw new Error(e);
        }
    }

    /**
     * {@inheritDoc}
     *
     * <p>
     * Note that this method returns a read-only view of {@link Action}s.
     * {@link BuildStep}s and others who want to add a project action
     * should do so by implementing {@link BuildStep#getProjectActions(AbstractProject)}.
     *
     * @see TransientProjectActionFactory
     */
    @Override
    public List<Action> getActions() {
        // add all the transient actions, too
        List<Action> actions = new Vector<Action>(super.getActions());
        actions.addAll(transientActions);
        // return the read only list to cause a failure on plugins who try to add an action here
        return Collections.unmodifiableList(actions);
    }

    /**
     * Gets the {@link Node} where this project was last built on.
     *
     * @return
     *      null if no information is available (for example,
     *      if no build was done yet.)
     */
    public Node getLastBuiltOn() {
        // where was it built on?
        AbstractBuild b = getLastBuild();
        if(b==null)
            return null;
        else
            return b.getBuiltOn();
    }

    public Object getSameNodeConstraint() {
        return this; // in this way, any member that wants to run with the main guy can nominate the project itself 
    }

    public final Task getOwnerTask() {
        return this;
    }

    @Nonnull
    public Authentication getDefaultAuthentication() {
        // backward compatible behaviour.
        return ACL.SYSTEM;
    }

    /**
     * {@inheritDoc}
     *
     * <p>
     * A project must be blocked if its own previous build is in progress,
     * or if the blockBuildWhenUpstreamBuilding option is true and an upstream
     * project is building, but derived classes can also check other conditions.
     */
    public boolean isBuildBlocked() {
        return getCauseOfBlockage()!=null;
    }

    public String getWhyBlocked() {
        CauseOfBlockage cb = getCauseOfBlockage();
        return cb!=null ? cb.getShortDescription() : null;
    }

    /**
     * Blocked because the previous build is already in progress.
     */
    public static class BecauseOfBuildInProgress extends CauseOfBlockage {
        private final AbstractBuild<?,?> build;

        public BecauseOfBuildInProgress(AbstractBuild<?, ?> build) {
            this.build = build;
        }

        @Override
        public String getShortDescription() {
            Executor e = build.getExecutor();
            String eta = "";
            if (e != null)
                eta = Messages.AbstractProject_ETA(e.getEstimatedRemainingTime());
            int lbn = build.getNumber();
            return Messages.AbstractProject_BuildInProgress(lbn, eta);
        }
    }
    
    /**
     * Because the downstream build is in progress, and we are configured to wait for that.
     */
    public static class BecauseOfDownstreamBuildInProgress extends CauseOfBlockage {
        public final AbstractProject<?,?> up;

        public BecauseOfDownstreamBuildInProgress(AbstractProject<?,?> up) {
            this.up = up;
        }

        @Override
        public String getShortDescription() {
            return Messages.AbstractProject_DownstreamBuildInProgress(up.getName());
        }
    }

    /**
     * Because the upstream build is in progress, and we are configured to wait for that.
     */
    public static class BecauseOfUpstreamBuildInProgress extends CauseOfBlockage {
        public final AbstractProject<?,?> up;

        public BecauseOfUpstreamBuildInProgress(AbstractProject<?,?> up) {
            this.up = up;
        }

        @Override
        public String getShortDescription() {
            return Messages.AbstractProject_UpstreamBuildInProgress(up.getName());
        }
    }

    public CauseOfBlockage getCauseOfBlockage() {
        // Block builds until they are done with post-production
        if (isLogUpdated() && !isConcurrentBuild())
            return new BecauseOfBuildInProgress(getLastBuild());
        if (blockBuildWhenDownstreamBuilding()) {
            AbstractProject<?,?> bup = getBuildingDownstream();
            if (bup!=null)
                return new BecauseOfDownstreamBuildInProgress(bup);
        }
        if (blockBuildWhenUpstreamBuilding()) {
            AbstractProject<?,?> bup = getBuildingUpstream();
            if (bup!=null)
                return new BecauseOfUpstreamBuildInProgress(bup);
        }
        return null;
    }

    /**
     * Returns the project if any of the downstream project is either
     * building, waiting, pending or buildable.
     * <p>
     * This means eventually there will be an automatic triggering of
     * the given project (provided that all builds went smoothly.)
     */
    public AbstractProject getBuildingDownstream() {
        Set<Task> unblockedTasks = Jenkins.getInstance().getQueue().getUnblockedTasks();

        for (AbstractProject tup : getTransitiveDownstreamProjects()) {
			if (tup!=this && (tup.isBuilding() || unblockedTasks.contains(tup)))
                return tup;
        }
        return null;
    }

    /**
     * Returns the project if any of the upstream project is either
     * building or is in the queue.
     * <p>
     * This means eventually there will be an automatic triggering of
     * the given project (provided that all builds went smoothly.)
     */
    public AbstractProject getBuildingUpstream() {
        Set<Task> unblockedTasks = Jenkins.getInstance().getQueue().getUnblockedTasks();

        for (AbstractProject tup : getTransitiveUpstreamProjects()) {
			if (tup!=this && (tup.isBuilding() || unblockedTasks.contains(tup)))
                return tup;
        }
        return null;
    }

    public List<SubTask> getSubTasks() {
        List<SubTask> r = new ArrayList<SubTask>();
        r.add(this);
        for (SubTaskContributor euc : SubTaskContributor.all())
            r.addAll(euc.forProject(this));
        for (JobProperty<? super P> p : properties)
            r.addAll(p.getSubTasks());
        return r;
    }

    public R createExecutable() throws IOException {
        if(isDisabled())    return null;
        return newBuild();
    }

    public void checkAbortPermission() {
        checkPermission(AbstractProject.ABORT);
    }

    public boolean hasAbortPermission() {
        return hasPermission(AbstractProject.ABORT);
    }

    /**
     * Gets the {@link Resource} that represents the workspace of this project.
     * Useful for locking and mutual exclusion control.
     *
     * @deprecated as of 1.319
     *      Projects no longer have a fixed workspace, ands builds will find an available workspace via
     *      {@link WorkspaceList} for each build (furthermore, that happens after a build is started.)
     *      So a {@link Resource} representation for a workspace at the project level no longer makes sense.
     *
     *      <p>
     *      If you need to lock a workspace while you do some computation, see the source code of
     *      {@link #pollSCMChanges(TaskListener)} for how to obtain a lock of a workspace through {@link WorkspaceList}.
     */
    public Resource getWorkspaceResource() {
        return new Resource(getFullDisplayName()+" workspace");
    }

    /**
     * List of necessary resources to perform the build of this project.
     */
    public ResourceList getResourceList() {
        final Set<ResourceActivity> resourceActivities = getResourceActivities();
        final List<ResourceList> resourceLists = new ArrayList<ResourceList>(1 + resourceActivities.size());
        for (ResourceActivity activity : resourceActivities) {
            if (activity != this && activity != null) {
                // defensive infinite recursion and null check
                resourceLists.add(activity.getResourceList());
            }
        }
        return ResourceList.union(resourceLists);
    }

    /**
     * Set of child resource activities of the build of this project (override in child projects).
     * @return The set of child resource activities of the build of this project.
     */
    protected Set<ResourceActivity> getResourceActivities() {
        return Collections.emptySet();
    }

    public boolean checkout(AbstractBuild build, Launcher launcher, BuildListener listener, File changelogFile) throws IOException, InterruptedException {
        SCM scm = getScm();
        if(scm==null)
            return true;    // no SCM

        FilePath workspace = build.getWorkspace();
        try {
            workspace.mkdirs();
        } catch (IOException e) {
            // Can't create workspace dir - Is slave disk full ?
            new DiskSpaceMonitor().markNodeOfflineIfDiskspaceIsTooLow(build.getBuiltOn().toComputer());
            throw e;
        }
        
        boolean r = scm.checkout(build, launcher, workspace, listener, changelogFile);
        if (r) {
            // Only calcRevisionsFromBuild if checkout was successful. Note that modern SCM implementations
            // won't reach this line anyway, as they throw AbortExceptions on checkout failure.
            calcPollingBaseline(build, launcher, listener);
        }
        return r;
    }

    /**
     * Pushes the baseline up to the newly checked out revision.
     */
    private void calcPollingBaseline(AbstractBuild build, Launcher launcher, TaskListener listener) throws IOException, InterruptedException {
        SCMRevisionState baseline = build.getAction(SCMRevisionState.class);
        if (baseline==null) {
            try {
                baseline = getScm()._calcRevisionsFromBuild(build, launcher, listener);
            } catch (AbstractMethodError e) {
                baseline = SCMRevisionState.NONE; // pre-1.345 SCM implementations, which doesn't use the baseline in polling
            }
            if (baseline!=null)
                build.addAction(baseline);
        }
        pollingBaseline = baseline;
    }

    /**
     * Checks if there's any update in SCM, and returns true if any is found.
     *
     * @deprecated as of 1.346
     *      Use {@link #poll(TaskListener)} instead.
     */
    public boolean pollSCMChanges( TaskListener listener ) {
        return poll(listener).hasChanges();
    }

    /**
     * Checks if there's any update in SCM, and returns true if any is found.
     *
     * <p>
     * The implementation is responsible for ensuring mutual exclusion between polling and builds
     * if necessary.
     *
     * @since 1.345
     */
    public PollingResult poll( TaskListener listener ) {
        SCM scm = getScm();
        if (scm==null) {
            listener.getLogger().println(Messages.AbstractProject_NoSCM());
            return NO_CHANGES;
        }
        if (!isBuildable()) {
            listener.getLogger().println(Messages.AbstractProject_Disabled());
            return NO_CHANGES;
        }

        R lb = getLastBuild();
        if (lb==null) {
            listener.getLogger().println(Messages.AbstractProject_NoBuilds());
            return isInQueue() ? NO_CHANGES : BUILD_NOW;
        }

        if (pollingBaseline==null) {
            R success = getLastSuccessfulBuild(); // if we have a persisted baseline, we'll find it by this
            for (R r=lb; r!=null; r=r.getPreviousBuild()) {
                SCMRevisionState s = r.getAction(SCMRevisionState.class);
                if (s!=null) {
                    pollingBaseline = s;
                    break;
                }
                if (r==success) break;  // searched far enough
            }
            // NOTE-NO-BASELINE:
            // if we don't have baseline yet, it means the data is built by old Hudson that doesn't set the baseline
            // as action, so we need to compute it. This happens later.
        }

        try {
            SCMPollListener.fireBeforePolling(this, listener);
            PollingResult r = _poll(listener, scm, lb);
            SCMPollListener.firePollingSuccess(this,listener, r);
            return r;
        } catch (AbortException e) {
            listener.getLogger().println(e.getMessage());
            listener.fatalError(Messages.AbstractProject_Aborted());
            LOGGER.log(Level.FINE, "Polling "+this+" aborted",e);
            SCMPollListener.firePollingFailed(this, listener,e);
            return NO_CHANGES;
        } catch (IOException e) {
            e.printStackTrace(listener.fatalError(e.getMessage()));
            SCMPollListener.firePollingFailed(this, listener,e);
            return NO_CHANGES;
        } catch (InterruptedException e) {
            e.printStackTrace(listener.fatalError(Messages.AbstractProject_PollingABorted()));
            SCMPollListener.firePollingFailed(this, listener,e);
            return NO_CHANGES;
        } catch (RuntimeException e) {
            SCMPollListener.firePollingFailed(this, listener,e);
            throw e;
        } catch (Error e) {
            SCMPollListener.firePollingFailed(this, listener,e);
            throw e;
        }
    }

    /**
     * {@link #poll(TaskListener)} method without the try/catch block that does listener notification and .
     */
    private PollingResult _poll(TaskListener listener, SCM scm, R lb) throws IOException, InterruptedException {
        if (scm.requiresWorkspaceForPolling()) {
            // lock the workspace of the last build
            FilePath ws=lb.getWorkspace();

            WorkspaceOfflineReason workspaceOfflineReason = workspaceOffline( lb );
            if ( workspaceOfflineReason != null ) {
                // workspace offline
                for (WorkspaceBrowser browser : Jenkins.getInstance().getExtensionList(WorkspaceBrowser.class)) {
                    ws = browser.getWorkspace(this);
                    if (ws != null) {
                        return pollWithWorkspace(listener, scm, lb, ws, browser.getWorkspaceList());
                    }
                }

                // build now, or nothing will ever be built
                Label label = getAssignedLabel();
                if (label != null && label.isSelfLabel()) {
                    // if the build is fixed on a node, then attempting a build will do us
                    // no good. We should just wait for the slave to come back.
                    listener.getLogger().print(Messages.AbstractProject_NoWorkspace());
                    listener.getLogger().println( " (" + workspaceOfflineReason.name() + ")");
                    return NO_CHANGES;
                }
                listener.getLogger().println( ws==null
                    ? Messages.AbstractProject_WorkspaceOffline()
                    : Messages.AbstractProject_NoWorkspace());
                if (isInQueue()) {
                    listener.getLogger().println(Messages.AbstractProject_AwaitingBuildForWorkspace());
                    return NO_CHANGES;
                } else {
                    listener.getLogger().print(Messages.AbstractProject_NewBuildForWorkspace());
                    listener.getLogger().println( " (" + workspaceOfflineReason.name() + ")");
                    return BUILD_NOW;
                }
            } else {
                WorkspaceList l = lb.getBuiltOn().toComputer().getWorkspaceList();
                return pollWithWorkspace(listener, scm, lb, ws, l);

            }
        } else {
            // polling without workspace
            LOGGER.fine("Polling SCM changes of " + getName());

            if (pollingBaseline==null) // see NOTE-NO-BASELINE above
                calcPollingBaseline(lb,null,listener);
            PollingResult r = scm.poll(this, null, null, listener, pollingBaseline);
            pollingBaseline = r.remote;
            return r;
        }
    }

    private PollingResult pollWithWorkspace(TaskListener listener, SCM scm, R lb, FilePath ws, WorkspaceList l) throws InterruptedException, IOException {
        // if doing non-concurrent build, acquire a workspace in a way that causes builds to block for this workspace.
        // this prevents multiple workspaces of the same job --- the behavior of Hudson < 1.319.
        //
        // OTOH, if a concurrent build is chosen, the user is willing to create a multiple workspace,
        // so better throughput is achieved over time (modulo the initial cost of creating that many workspaces)
        // by having multiple workspaces
        WorkspaceList.Lease lease = l.acquire(ws, !concurrentBuild);
        Launcher launcher = ws.createLauncher(listener).decorateByEnv(getEnvironment(lb.getBuiltOn(),listener));
        try {
            LOGGER.fine("Polling SCM changes of " + getName());
            if (pollingBaseline==null) // see NOTE-NO-BASELINE above
                calcPollingBaseline(lb,launcher,listener);
            PollingResult r = scm.poll(this, launcher, ws, listener, pollingBaseline);
            pollingBaseline = r.remote;
            return r;
        } finally {
            lease.release();
        }
    }

    enum WorkspaceOfflineReason {
        nonexisting_workspace,
        builton_node_gone,
        builton_node_no_executors
    }

    private WorkspaceOfflineReason workspaceOffline(R build) throws IOException, InterruptedException {
        FilePath ws = build.getWorkspace();
        if (ws==null || !ws.exists()) {
            return WorkspaceOfflineReason.nonexisting_workspace;
        }
        
        Node builtOn = build.getBuiltOn();
        if (builtOn == null) { // node built-on doesn't exist anymore
            return WorkspaceOfflineReason.builton_node_gone;
        }
        
        if (builtOn.toComputer() == null) { // node still exists, but has 0 executors - o.s.l.t.
            return WorkspaceOfflineReason.builton_node_no_executors;
        }

        return null;
    }

    /**
     * Returns true if this user has made a commit to this project.
     *
     * @since 1.191
     */
    public boolean hasParticipant(User user) {
        for( R build = getLastBuild(); build!=null; build=build.getPreviousBuild())
            if(build.hasParticipant(user))
                return true;
        return false;
    }

    @Exported
    public SCM getScm() {
        return scm;
    }

    public void setScm(SCM scm) throws IOException {
        this.scm = scm;
        save();
    }

    /**
     * Adds a new {@link Trigger} to this {@link Project} if not active yet.
     */
    public void addTrigger(Trigger<?> trigger) throws IOException {
        addToList(trigger,triggers());
    }

    public void removeTrigger(TriggerDescriptor trigger) throws IOException {
        removeFromList(trigger,triggers());
    }

    protected final synchronized <T extends Describable<T>>
    void addToList( T item, List<T> collection ) throws IOException {
        for( int i=0; i<collection.size(); i++ ) {
            if(collection.get(i).getDescriptor()==item.getDescriptor()) {
                // replace
                collection.set(i,item);
                save();
                return;
            }
        }
        // add
        collection.add(item);
        save();
        updateTransientActions();
    }

    protected final synchronized <T extends Describable<T>>
    void removeFromList(Descriptor<T> item, List<T> collection) throws IOException {
        for( int i=0; i< collection.size(); i++ ) {
            if(collection.get(i).getDescriptor()==item) {
                // found it
                collection.remove(i);
                save();
                updateTransientActions();
                return;
            }
        }
    }

    @SuppressWarnings("unchecked")
    public Map<TriggerDescriptor,Trigger<?>> getTriggers() {
        return triggers().toMap();
    }

    /**
     * Gets the specific trigger, or null if the propert is not configured for this job.
     */
    public <T extends Trigger> T getTrigger(Class<T> clazz) {
        for (Trigger p : triggers()) {
            if(clazz.isInstance(p))
                return clazz.cast(p);
        }
        return null;
    }

//
//
// fingerprint related
//
//
    /**
     * True if the builds of this project produces {@link Fingerprint} records.
     */
    public abstract boolean isFingerprintConfigured();

    /**
     * Gets the other {@link AbstractProject}s that should be built
     * when a build of this project is completed.
     */
    @Exported
    public final List<AbstractProject> getDownstreamProjects() {
        return Jenkins.getInstance().getDependencyGraph().getDownstream(this);
    }

    @Exported
    public final List<AbstractProject> getUpstreamProjects() {
        return Jenkins.getInstance().getDependencyGraph().getUpstream(this);
    }

    /**
     * Returns only those upstream projects that defines {@link BuildTrigger} to this project.
     * This is a subset of {@link #getUpstreamProjects()}
     *
     * @return A List of upstream projects that has a {@link BuildTrigger} to this project.
     */
    public final List<AbstractProject> getBuildTriggerUpstreamProjects() {
        ArrayList<AbstractProject> result = new ArrayList<AbstractProject>();
        for (AbstractProject<?,?> ap : getUpstreamProjects()) {
            BuildTrigger buildTrigger = ap.getPublishersList().get(BuildTrigger.class);
            if (buildTrigger != null)
                if (buildTrigger.getChildProjects(ap).contains(this))
                    result.add(ap);
        }        
        return result;
    }    
    
    /**
     * Gets all the upstream projects including transitive upstream projects.
     *
     * @since 1.138
     */
    public final Set<AbstractProject> getTransitiveUpstreamProjects() {
        return Jenkins.getInstance().getDependencyGraph().getTransitiveUpstream(this);
    }

    /**
     * Gets all the downstream projects including transitive downstream projects.
     *
     * @since 1.138
     */
    public final Set<AbstractProject> getTransitiveDownstreamProjects() {
        return Jenkins.getInstance().getDependencyGraph().getTransitiveDownstream(this);
    }

    /**
     * Gets the dependency relationship map between this project (as the source)
     * and that project (as the sink.)
     *
     * @return
     *      can be empty but not null. build number of this project to the build
     *      numbers of that project.
     */
    public SortedMap<Integer, RangeSet> getRelationship(AbstractProject that) {
        TreeMap<Integer,RangeSet> r = new TreeMap<Integer,RangeSet>(REVERSE_INTEGER_COMPARATOR);

        checkAndRecord(that, r, this.getBuilds());
        // checkAndRecord(that, r, that.getBuilds());

        return r;
    }

    /**
     * Helper method for getDownstreamRelationship.
     *
     * For each given build, find the build number range of the given project and put that into the map.
     */
    private void checkAndRecord(AbstractProject that, TreeMap<Integer, RangeSet> r, Collection<R> builds) {
        for (R build : builds) {
            RangeSet rs = build.getDownstreamRelationship(that);
            if(rs==null || rs.isEmpty())
                continue;

            int n = build.getNumber();

            RangeSet value = r.get(n);
            if(value==null)
                r.put(n,rs);
            else
                value.add(rs);
        }
    }

    /**
     * Builds the dependency graph.
     * @see DependencyGraph
     */
    protected abstract void buildDependencyGraph(DependencyGraph graph);

    @Override
    protected SearchIndexBuilder makeSearchIndex() {
        SearchIndexBuilder sib = super.makeSearchIndex();
        if(isBuildable() && hasPermission(Jenkins.ADMINISTER))
            sib.add("build","build");
        return sib;
    }

    @Override
    protected HistoryWidget createHistoryWidget() {
        return new BuildHistoryWidget<R>(this,builds,HISTORY_ADAPTER);
    }
    
    public boolean isParameterized() {
        return getProperty(ParametersDefinitionProperty.class) != null;
    }

//
//
// actions
//
//
    /**
     * Schedules a new build command.
     */
    public void doBuild( StaplerRequest req, StaplerResponse rsp, @QueryParameter TimeDuration delay ) throws IOException, ServletException {
        if (delay==null)    delay=new TimeDuration(getQuietPeriod());

        // if a build is parameterized, let that take over
        ParametersDefinitionProperty pp = getProperty(ParametersDefinitionProperty.class);
        if (pp != null && !req.getMethod().equals("POST")) {
            // show the parameter entry form.
            req.getView(pp, "index.jelly").forward(req, rsp);
            return;
        }

        BuildAuthorizationToken.checkPermission(this, authToken, req, rsp);

        if (pp != null) {
            pp._doBuild(req,rsp,delay);
            return;
        }

        if (!isBuildable())
            throw HttpResponses.error(SC_INTERNAL_SERVER_ERROR,new IOException(getFullName()+" is not buildable"));

        ScheduleResult r = Jenkins.getInstance().getQueue().schedule2(this, delay.getTime(), getBuildCause(req));
        if (r.isAccepted()) {
            rsp.sendRedirect(SC_CREATED,req.getContextPath()+'/'+r.getItem().getUrl());
        } else
            rsp.sendRedirect(".");
    }

    /** @deprecated use {@link #doBuild(StaplerRequest, StaplerResponse, TimeDuration)} */
    @Deprecated
    public void doBuild(StaplerRequest req, StaplerResponse rsp) throws IOException, ServletException {
        doBuild(req, rsp, TimeDuration.fromString(req.getParameter("delay")));
    }

    /**
     * Computes the build cause, using RemoteCause or UserCause as appropriate.
     */
    /*package*/ CauseAction getBuildCause(StaplerRequest req) {
        Cause cause;
        if (authToken != null && authToken.getToken() != null && req.getParameter("token") != null) {
            // Optional additional cause text when starting via token
            String causeText = req.getParameter("cause");
            cause = new RemoteCause(req.getRemoteAddr(), causeText);
        } else {
            cause = new UserIdCause();
        }
        return new CauseAction(cause);
    }

    /**
     * Computes the delay by taking the default value and the override in the request parameter into the account.
     *
     * @deprecated as of 1.489
     *      Inject {@link TimeDuration}.
     */
    public int getDelay(StaplerRequest req) throws ServletException {
        String delay = req.getParameter("delay");
        if (delay==null)    return getQuietPeriod();

        try {
            // TODO: more unit handling
            if(delay.endsWith("sec"))   delay=delay.substring(0,delay.length()-3);
            if(delay.endsWith("secs"))  delay=delay.substring(0,delay.length()-4);
            return Integer.parseInt(delay);
        } catch (NumberFormatException e) {
            throw new ServletException("Invalid delay parameter value: "+delay);
        }
    }

    /**
     * Supports build trigger with parameters via an HTTP GET or POST.
     * Currently only String parameters are supported.
     */
    public void doBuildWithParameters(StaplerRequest req, StaplerResponse rsp, @QueryParameter TimeDuration delay) throws IOException, ServletException {
        BuildAuthorizationToken.checkPermission(this, authToken, req, rsp);

        ParametersDefinitionProperty pp = getProperty(ParametersDefinitionProperty.class);
        if (pp != null) {
            pp.buildWithParameters(req,rsp,delay);
        } else {
        	throw new IllegalStateException("This build is not parameterized!");
        }
    	
    }

    /** @deprecated use {@link #doBuildWithParameters(StaplerRequest, StaplerResponse, TimeDuration)} */
    @Deprecated
    public void doBuildWithParameters(StaplerRequest req, StaplerResponse rsp) throws IOException, ServletException {
        doBuildWithParameters(req, rsp, TimeDuration.fromString(req.getParameter("delay")));
    }

    /**
     * Schedules a new SCM polling command.
     */
    public void doPolling( StaplerRequest req, StaplerResponse rsp ) throws IOException, ServletException {
        BuildAuthorizationToken.checkPermission(this, authToken, req, rsp);
        schedulePolling();
        rsp.sendRedirect(".");
    }

    /**
     * Cancels a scheduled build.
     */
    @RequirePOST
    public void doCancelQueue( StaplerRequest req, StaplerResponse rsp ) throws IOException, ServletException {
        checkPermission(ABORT);

        Jenkins.getInstance().getQueue().cancel(this);
        rsp.forwardToPreviousPage(req);
    }

    /**
     * Deletes this project.
     */
    @Override
    @RequirePOST
    public void doDoDelete(StaplerRequest req, StaplerResponse rsp) throws IOException, ServletException, InterruptedException {
        delete();
        if (req == null || rsp == null)
            return;
        List<Ancestor> ancestors = req.getAncestors();
        ListIterator<Ancestor> it = ancestors.listIterator(ancestors.size());
        String url = getParent().getUrl(); // fallback but we ought to get to Jenkins.instance at the root
        while (it.hasPrevious()) {
            Object a = it.previous().getObject();
            if (a instanceof View) {
                url = ((View) a).getUrl();
                break;
            } else if (a instanceof ViewGroup) {
                url = ((ViewGroup) a).getUrl();
                break;
            }
        }
        rsp.sendRedirect2(req.getContextPath() + '/' + url);
    }
    
    @Override
    protected void submit(StaplerRequest req, StaplerResponse rsp) throws IOException, ServletException, FormException {
        super.submit(req,rsp);
        JSONObject json = req.getSubmittedForm();

        makeDisabled(req.getParameter("disable")!=null);

        jdk = req.getParameter("jdk");
        if(req.getParameter("hasCustomQuietPeriod")!=null) {
            quietPeriod = Integer.parseInt(req.getParameter("quiet_period"));
        } else {
            quietPeriod = null;
        }
        if(req.getParameter("hasCustomScmCheckoutRetryCount")!=null) {
            scmCheckoutRetryCount = Integer.parseInt(req.getParameter("scmCheckoutRetryCount"));
        } else {
            scmCheckoutRetryCount = null;
        }
        blockBuildWhenDownstreamBuilding = req.getParameter("blockBuildWhenDownstreamBuilding")!=null;
        blockBuildWhenUpstreamBuilding = req.getParameter("blockBuildWhenUpstreamBuilding")!=null;

        if(req.hasParameter("customWorkspace")) {
            customWorkspace = Util.fixEmptyAndTrim(req.getParameter("customWorkspace.directory"));
        } else {
            customWorkspace = null;
        }

        if (json.has("scmCheckoutStrategy"))
            scmCheckoutStrategy = req.bindJSON(SCMCheckoutStrategy.class,
                json.getJSONObject("scmCheckoutStrategy"));
        else
            scmCheckoutStrategy = null;

        
        if(req.getParameter("hasSlaveAffinity")!=null) {
            assignedNode = Util.fixEmptyAndTrim(req.getParameter("_.assignedLabelString"));
        } else {
            assignedNode = null;
        }
        canRoam = assignedNode==null;

        concurrentBuild = req.getSubmittedForm().has("concurrentBuild");

        authToken = BuildAuthorizationToken.create(req);

        setScm(SCMS.parseSCM(req,this));

        for (Trigger t : triggers())
            t.stop();
        triggers.replaceBy(buildDescribable(req, Trigger.for_(this)));
        for (Trigger t : triggers())
            t.start(this,true);

        for (Publisher _t : Descriptor.newInstancesFromHeteroList(req, json, "publisher", Jenkins.getInstance().getExtensionList(BuildTrigger.DescriptorImpl.class))) {
            BuildTrigger t = (BuildTrigger) _t;
            for (AbstractProject downstream : t.getChildProjects(this)) {
                downstream.checkPermission(BUILD);
            }
        }
    }

    /**
     * @deprecated
     *      As of 1.261. Use {@link #buildDescribable(StaplerRequest, List)} instead.
     */
    protected final <T extends Describable<T>> List<T> buildDescribable(StaplerRequest req, List<? extends Descriptor<T>> descriptors, String prefix) throws FormException, ServletException {
        return buildDescribable(req,descriptors);
    }

    protected final <T extends Describable<T>> List<T> buildDescribable(StaplerRequest req, List<? extends Descriptor<T>> descriptors)
        throws FormException, ServletException {

        JSONObject data = req.getSubmittedForm();
        List<T> r = new Vector<T>();
        for (Descriptor<T> d : descriptors) {
            String safeName = d.getJsonSafeClassName();
            if (req.getParameter(safeName) != null) {
                T instance = d.newInstance(req, data.getJSONObject(safeName));
                r.add(instance);
            }
        }
        return r;
    }

    public ContextMenu doChildrenContextMenu(StaplerRequest request, StaplerResponse response) throws Exception {
        // not sure what would be really useful here. This needs more thoughts.
        // for the time being, I'm starting with permalinks
        ContextMenu menu = new ContextMenu();
        for (Permalink p : getPermalinks()) {
            if (p.resolve(this)!=null)
                menu.add(p.getId(),p.getDisplayName());
        }
        return menu;
    }

    /**
     * Serves the workspace files.
     */
    public DirectoryBrowserSupport doWs( StaplerRequest req, StaplerResponse rsp ) throws IOException, ServletException, InterruptedException {
        checkPermission(AbstractProject.WORKSPACE);
        FilePath ws = getSomeWorkspace();
        if ((ws == null) || (!ws.exists())) {
            // if there's no workspace, report a nice error message
            // Would be good if when asked for *plain*, do something else!
            // (E.g. return 404, or send empty doc.)
            // Not critical; client can just check if content type is not text/plain,
            // which also serves to detect old versions of Hudson.
            req.getView(this,"noWorkspace.jelly").forward(req,rsp);
            return null;
        } else {
            return new DirectoryBrowserSupport(this, ws, getDisplayName()+" workspace", "folder.png", true);
        }
    }

    /**
     * Wipes out the workspace.
     */
    public HttpResponse doDoWipeOutWorkspace() throws IOException, ServletException, InterruptedException {
        checkPermission(Functions.isWipeOutPermissionEnabled() ? WIPEOUT : BUILD);
        R b = getSomeBuildWithWorkspace();
        FilePath ws = b!=null ? b.getWorkspace() : null;
        if (ws!=null && getScm().processWorkspaceBeforeDeletion(this, ws, b.getBuiltOn())) {
            ws.deleteRecursive();
            for (WorkspaceListener wl : WorkspaceListener.all()) {
                wl.afterDelete(this);
            }
            return new HttpRedirect(".");
        } else {
            // If we get here, that means the SCM blocked the workspace deletion.
            return new ForwardToView(this,"wipeOutWorkspaceBlocked.jelly");
        }
    }

    @CLIMethod(name="disable-job")
    @RequirePOST
    public HttpResponse doDisable() throws IOException, ServletException {
        checkPermission(CONFIGURE);
        makeDisabled(true);
        return new HttpRedirect(".");
    }

    @CLIMethod(name="enable-job")
    @RequirePOST
    public HttpResponse doEnable() throws IOException, ServletException {
        checkPermission(CONFIGURE);
        makeDisabled(false);
        return new HttpRedirect(".");
    }

    /**
     * RSS feed for changes in this project.
     */
    public void doRssChangelog(  StaplerRequest req, StaplerResponse rsp  ) throws IOException, ServletException {
        class FeedItem {
            ChangeLogSet.Entry e;
            int idx;

            public FeedItem(Entry e, int idx) {
                this.e = e;
                this.idx = idx;
            }

            AbstractBuild<?,?> getBuild() {
                return e.getParent().build;
            }
        }

        List<FeedItem> entries = new ArrayList<FeedItem>();

        for(R r=getLastBuild(); r!=null; r=r.getPreviousBuild()) {
            int idx=0;
            for( ChangeLogSet.Entry e : r.getChangeSet())
                entries.add(new FeedItem(e,idx++));
        }

        RSS.forwardToRss(
            getDisplayName()+' '+getScm().getDescriptor().getDisplayName()+" changes",
            getUrl()+"changes",
            entries, new FeedAdapter<FeedItem>() {
                public String getEntryTitle(FeedItem item) {
                    return "#"+item.getBuild().number+' '+item.e.getMsg()+" ("+item.e.getAuthor()+")";
                }

                public String getEntryUrl(FeedItem item) {
                    return item.getBuild().getUrl()+"changes#detail"+item.idx;
                }

                public String getEntryID(FeedItem item) {
                    return getEntryUrl(item);
                }

                public String getEntryDescription(FeedItem item) {
                    StringBuilder buf = new StringBuilder();
                    for(String path : item.e.getAffectedPaths())
                        buf.append(path).append('\n');
                    return buf.toString();
                }

                public Calendar getEntryTimestamp(FeedItem item) {
                    return item.getBuild().getTimestamp();
                }

                public String getEntryAuthor(FeedItem entry) {
                    return JenkinsLocationConfiguration.get().getAdminAddress();
                }
            },
            req, rsp );
    }

    /**
     * {@link AbstractProject} subtypes should implement this base class as a descriptor.
     *
     * @since 1.294
     */
    public static abstract class AbstractProjectDescriptor extends TopLevelItemDescriptor {
        /**
         * {@link AbstractProject} subtypes can override this method to veto some {@link Descriptor}s
         * from showing up on their configuration screen. This is often useful when you are building
         * a workflow/company specific project type, where you want to limit the number of choices
         * given to the users.
         *
         * <p>
         * Some {@link Descriptor}s define their own schemes for controlling applicability
         * (such as {@link BuildStepDescriptor#isApplicable(Class)}),
         * This method works like AND in conjunction with them;
         * Both this method and that method need to return true in order for a given {@link Descriptor}
         * to show up for the given {@link Project}.
         *
         * <p>
         * The default implementation returns true for everything.
         *
         * @see BuildStepDescriptor#isApplicable(Class) 
         * @see BuildWrapperDescriptor#isApplicable(AbstractProject) 
         * @see TriggerDescriptor#isApplicable(Item)
         */
        @Override
        public boolean isApplicable(Descriptor descriptor) {
            return true;
        }

        public FormValidation doCheckAssignedLabelString(@QueryParameter String value) {
            if (Util.fixEmpty(value)==null)
                return FormValidation.ok(); // nothing typed yet
            try {
                Label.parseExpression(value);
            } catch (ANTLRException e) {
                return FormValidation.error(e,
                        Messages.AbstractProject_AssignedLabelString_InvalidBooleanExpression(e.getMessage()));
            }
            Label l = Jenkins.getInstance().getLabel(value);
            if (l.isEmpty()) {
                for (LabelAtom a : l.listAtoms()) {
                    if (a.isEmpty()) {
                        LabelAtom nearest = LabelAtom.findNearest(a.getName());
                        return FormValidation.warning(Messages.AbstractProject_AssignedLabelString_NoMatch_DidYouMean(a.getName(),nearest.getDisplayName()));
                    }
                }
                return FormValidation.warning(Messages.AbstractProject_AssignedLabelString_NoMatch());
            }
            return FormValidation.ok();
        }

        public FormValidation doCheckCustomWorkspace(@QueryParameter(value="customWorkspace.directory") String customWorkspace){
        	if(Util.fixEmptyAndTrim(customWorkspace)==null)
        		return FormValidation.error(Messages.AbstractProject_CustomWorkspaceEmpty());
        	else
        		return FormValidation.ok();
        }
        
        public AutoCompletionCandidates doAutoCompleteUpstreamProjects(@QueryParameter String value) {
            AutoCompletionCandidates candidates = new AutoCompletionCandidates();
            List<Job> jobs = Jenkins.getInstance().getItems(Job.class);
            for (Job job: jobs) {
                if (job.getFullName().startsWith(value)) {
                    if (job.hasPermission(Item.READ)) {
                        candidates.add(job.getFullName());
                    }
                }
            }
            return candidates;
        }

        public AutoCompletionCandidates doAutoCompleteAssignedLabelString(@QueryParameter String value) {
            AutoCompletionCandidates c = new AutoCompletionCandidates();
            Set<Label> labels = Jenkins.getInstance().getLabels();
            List<String> queries = new AutoCompleteSeeder(value).getSeeds();

            for (String term : queries) {
                for (Label l : labels) {
                    if (l.getName().startsWith(term)) {
                        c.add(l.getName());
                    }
                }
            }
            return c;
        }

        public List<SCMCheckoutStrategyDescriptor> getApplicableSCMCheckoutStrategyDescriptors(AbstractProject p) {
            return SCMCheckoutStrategyDescriptor._for(p);
        }

        /**
        * Utility class for taking the current input value and computing a list
        * of potential terms to match against the list of defined labels.
         */
        static class AutoCompleteSeeder {
            private String source;

            AutoCompleteSeeder(String source) {
                this.source = source;
            }

            List<String> getSeeds() {
                ArrayList<String> terms = new ArrayList<String>();
                boolean trailingQuote = source.endsWith("\"");
                boolean leadingQuote = source.startsWith("\"");
                boolean trailingSpace = source.endsWith(" ");

                if (trailingQuote || (trailingSpace && !leadingQuote)) {
                    terms.add("");
                } else {
                    if (leadingQuote) {
                        int quote = source.lastIndexOf('"');
                        if (quote == 0) {
                            terms.add(source.substring(1));
                        } else {
                            terms.add("");
                        }
                    } else {
                        int space = source.lastIndexOf(' ');
                        if (space > -1) {
                            terms.add(source.substring(space+1));
                        } else {
                            terms.add(source);
                        }
                    }
                }

                return terms;
            }
        }
    }

    /**
     * Finds a {@link AbstractProject} that has the name closest to the given name.
     */
    public static AbstractProject findNearest(String name) {
        return findNearest(name,Hudson.getInstance());
    }

    /**
     * Finds a {@link AbstractProject} whose name (when referenced from the specified context) is closest to the given name.
     *
     * @since 1.419
     */
    public static AbstractProject findNearest(String name, ItemGroup context) {
        List<AbstractProject> projects = Hudson.getInstance().getAllItems(AbstractProject.class);
        String[] names = new String[projects.size()];
        for( int i=0; i<projects.size(); i++ )
            names[i] = projects.get(i).getRelativeNameFrom(context);

        String nearest = EditDistance.findNearest(name, names);
        return (AbstractProject)Jenkins.getInstance().getItem(nearest,context);
    }

    private static final Comparator<Integer> REVERSE_INTEGER_COMPARATOR = new Comparator<Integer>() {
        public int compare(Integer o1, Integer o2) {
            return o2-o1;
        }
    };

    private static final Logger LOGGER = Logger.getLogger(AbstractProject.class.getName());

    /**
     * Permission to abort a build
     */
    public static final Permission ABORT = CANCEL;

    /**
     * Replaceable "Build Now" text.
     */
    public static final Message<AbstractProject> BUILD_NOW_TEXT = new Message<AbstractProject>();

    /**
     * Used for CLI binding.
     */
    @CLIResolver
    public static AbstractProject resolveForCLI(
            @Argument(required=true,metaVar="NAME",usage="Job name") String name) throws CmdLineException {
        AbstractProject item = Jenkins.getInstance().getItemByFullName(name, AbstractProject.class);
        if (item==null)
            throw new CmdLineException(null,Messages.AbstractItem_NoSuchJobExists(name,AbstractProject.findNearest(name).getFullName()));
        return item;
    }

    public String getCustomWorkspace() {
        return customWorkspace;
    }

    /**
     * User-specified workspace directory, or null if it's up to Jenkins.
     *
     * <p>
     * Normally a project uses the workspace location assigned by its parent container,
     * but sometimes people have builds that have hard-coded paths.
     *
     * <p>
     * This is not {@link File} because it may have to hold a path representation on another OS.
     *
     * <p>
     * If this path is relative, it's resolved against {@link Node#getRootPath()} on the node where this workspace
     * is prepared. 
     *
     * @since 1.410
     */
    public void setCustomWorkspace(String customWorkspace) throws IOException {
        this.customWorkspace= Util.fixEmptyAndTrim(customWorkspace);
        save();
    }
    
}<|MERGE_RESOLUTION|>--- conflicted
+++ resolved
@@ -241,11 +241,7 @@
      * List of all {@link Trigger}s for this project.
      */
     protected volatile DescribableList<Trigger<?>,TriggerDescriptor> triggers = new DescribableList<Trigger<?>,TriggerDescriptor>(this);
-<<<<<<< HEAD
-    private AtomicReferenceFieldUpdater<AbstractProject,DescribableList> triggersUpdater
-=======
     private static final AtomicReferenceFieldUpdater<AbstractProject,DescribableList> triggersUpdater
->>>>>>> 03251e9e
             = AtomicReferenceFieldUpdater.newUpdater(AbstractProject.class,DescribableList.class,"triggers");
 
     /**

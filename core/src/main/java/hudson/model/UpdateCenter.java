--- conflicted
+++ resolved
@@ -44,12 +44,9 @@
 import hudson.util.DaemonThreadFactory;
 import hudson.util.FormValidation;
 import hudson.util.HttpResponses;
-<<<<<<< HEAD
 import hudson.util.NamingThreadFactory;
-=======
 import hudson.util.IOException2;
 import hudson.util.IOUtils;
->>>>>>> d1fb126b
 import hudson.util.PersistedList;
 import hudson.util.XStream2;
 import jenkins.RestartRequiredException;
@@ -782,14 +779,10 @@
 
                 return tmp;
             } catch (IOException e) {
-<<<<<<< HEAD
-                throw new IOException("Failed to download from "+src,e);
-=======
                 throw new IOException2("Failed to download from "+src,e);
             } finally {
                 IOUtils.closeQuietly(in);
                 IOUtils.closeQuietly(out);
->>>>>>> d1fb126b
             }
         }
 

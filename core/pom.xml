<?xml version="1.0" encoding="UTF-8"?>
<!--
The MIT License

Copyright (c) 2004-2010, Sun Microsystems, Inc., Kohsuke Kawaguchi,
Daniel Dyer, Erik Ramfelt, Stephen Connolly, Tom Huybrechts, Alan Harder

Permission is hereby granted, free of charge, to any person obtaining a copy
of this software and associated documentation files (the "Software"), to deal
in the Software without restriction, including without limitation the rights
to use, copy, modify, merge, publish, distribute, sublicense, and/or sell
copies of the Software, and to permit persons to whom the Software is
furnished to do so, subject to the following conditions:

The above copyright notice and this permission notice shall be included in
all copies or substantial portions of the Software.

THE SOFTWARE IS PROVIDED "AS IS", WITHOUT WARRANTY OF ANY KIND, EXPRESS OR
IMPLIED, INCLUDING BUT NOT LIMITED TO THE WARRANTIES OF MERCHANTABILITY,
FITNESS FOR A PARTICULAR PURPOSE AND NONINFRINGEMENT. IN NO EVENT SHALL THE
AUTHORS OR COPYRIGHT HOLDERS BE LIABLE FOR ANY CLAIM, DAMAGES OR OTHER
LIABILITY, WHETHER IN AN ACTION OF CONTRACT, TORT OR OTHERWISE, ARISING FROM,
OUT OF OR IN CONNECTION WITH THE SOFTWARE OR THE USE OR OTHER DEALINGS IN
THE SOFTWARE.
-->
<project xmlns="http://maven.apache.org/POM/4.0.0" xmlns:xsi="http://www.w3.org/2001/XMLSchema-instance" xsi:schemaLocation="http://maven.apache.org/POM/4.0.0 http://maven.apache.org/maven-v4_0_0.xsd">
  <modelVersion>4.0.0</modelVersion>

  <parent>
    <groupId>org.jenkins-ci.main</groupId>
    <artifactId>pom</artifactId>
<<<<<<< HEAD
    <version>2.0-beta-2-SNAPSHOT</version>
=======
    <version>1.656-SNAPSHOT</version>
>>>>>>> 2ed09051
  </parent>

  <artifactId>jenkins-core</artifactId>

  <name>Jenkins core</name>
  <description>Jenkins core code and view files to render HTML.</description>

  <properties>
    <staplerFork>true</staplerFork>
    <stapler.version>1.239</stapler.version>
    <spring.version>2.5.6.SEC03</spring.version>
    <groovy.version>2.4.6</groovy.version>
  </properties>

  <dependencies>
    <dependency>
      <groupId>org.jenkins-ci.plugins.icon-shim</groupId>
      <artifactId>icon-set</artifactId>
      <version>1.0.5</version>
    </dependency>
    <dependency>
      <groupId>${project.groupId}</groupId>
      <artifactId>remoting</artifactId>
      <!-- specified in the parent -->
    </dependency>
    <dependency>
      <groupId>${project.groupId}</groupId>
      <artifactId>cli</artifactId>
      <version>${project.version}</version>
    </dependency>
    <dependency>
      <groupId>org.jenkins-ci</groupId>
      <artifactId>version-number</artifactId>
      <version>1.1</version>
    </dependency>
    <dependency>
      <groupId>org.jenkins-ci</groupId>
      <artifactId>crypto-util</artifactId>
      <version>1.1</version>
    </dependency>
    <dependency>
      <groupId>org.jvnet.hudson</groupId>
      <artifactId>jtidy</artifactId>
      <version>4aug2000r7-dev-hudson-1</version>
      <exclusions>
        <exclusion>
          <groupId>jdom</groupId>
          <artifactId>jdom</artifactId>
        </exclusion>
      </exclusions>
    </dependency>

    <dependency><!-- working around MCOMPILER-97 -->
      <groupId>org.jenkins-ci</groupId>
      <artifactId>core-annotation-processors</artifactId>
      <version>1.0</version>
      <scope>provided</scope>
      <optional>true</optional>
    </dependency>

    <dependency>
      <groupId>com.google.inject</groupId>
      <artifactId>guice</artifactId>
    </dependency>

    <dependency> <!-- for compatibility only; all new code should use JNR -->
      <groupId>org.jruby.ext.posix</groupId>
      <artifactId>jna-posix</artifactId>
      <version>1.0.3-jenkins-1</version>
    </dependency>
    <dependency>
      <groupId>com.github.jnr</groupId>
      <artifactId>jnr-posix</artifactId>
      <version>3.0.1</version>
    </dependency>
    <dependency>
      <groupId>org.kohsuke</groupId>
      <artifactId>trilead-putty-extension</artifactId>
      <version>1.2</version>
    </dependency>
    <dependency>
      <groupId>org.jenkins-ci</groupId>
      <artifactId>trilead-ssh2</artifactId>
      <version>build217-jenkins-8</version>
    </dependency>
    <dependency>
      <groupId>org.kohsuke.stapler</groupId>
      <artifactId>stapler-groovy</artifactId>
      <version>${stapler.version}</version>
      <exclusions>
        <exclusion>
          <groupId>commons-jelly</groupId>
          <artifactId>commons-jelly</artifactId>
        </exclusion>
        <exclusion>
          <groupId>commons-jexl</groupId>
          <artifactId>commons-jexl</artifactId>
        </exclusion>
        <exclusion>
          <groupId>org.jvnet.hudson</groupId>
          <artifactId>commons-jexl</artifactId>
        </exclusion>
        <exclusion>
          <!-- we bundle groovy-all -->
          <groupId>org.codehaus.groovy</groupId>
          <artifactId>groovy</artifactId>
        </exclusion>
      </exclusions>
    </dependency>
    <dependency>
      <groupId>org.kohsuke.stapler</groupId>
      <artifactId>stapler-jrebel</artifactId>
      <version>${stapler.version}</version>
    </dependency>
    <dependency>
      <groupId>org.kohsuke</groupId>
      <artifactId>windows-package-checker</artifactId>
      <version>1.2</version>
    </dependency>
    <dependency>
      <groupId>org.kohsuke.stapler</groupId>
      <artifactId>stapler-adjunct-zeroclipboard</artifactId>
      <version>1.3.5-1</version>
    </dependency>
    <dependency>
      <groupId>org.kohsuke.stapler</groupId>
      <artifactId>stapler-adjunct-timeline</artifactId>
      <version>1.4</version>
    </dependency>
    <dependency>
      <groupId>org.kohsuke.stapler</groupId>
      <artifactId>stapler-adjunct-codemirror</artifactId>
      <version>1.3</version>
    </dependency>
    <dependency><!-- this helps us see the source code of the control while we edit Jenkins. -->
      <groupId>org.kohsuke.stapler</groupId>
      <artifactId>stapler-adjunct-timeline</artifactId>
      <version>1.4</version>
      <classifier>tests</classifier>
      <scope>test</scope>
    </dependency>

    <dependency>
      <groupId>com.infradna.tool</groupId>
      <artifactId>bridge-method-annotation</artifactId>
      <version>1.13</version>
    </dependency>

    <dependency><!-- until we get this version through Stapler -->
      <groupId>org.kohsuke.stapler</groupId>
      <artifactId>json-lib</artifactId>
      <version>2.4-jenkins-2</version>
    </dependency>
    <dependency>
      <groupId>commons-httpclient</groupId>
      <artifactId>commons-httpclient</artifactId>
    </dependency>
    <dependency><!-- JENKINS-21160: remoting also depends on args4j, please update accordingly -->
      <groupId>args4j</groupId>
      <artifactId>args4j</artifactId>
      <version>2.0.31</version>
    </dependency>
    <dependency>
      <groupId>org.jenkins-ci</groupId>
      <artifactId>annotation-indexer</artifactId>
      <version>1.7</version>
    </dependency>
    <dependency>
      <groupId>org.jenkins-ci</groupId>
      <artifactId>bytecode-compatibility-transformer</artifactId>
      <version>1.8</version>
    </dependency>
    <dependency>
      <groupId>org.jenkins-ci</groupId>
      <artifactId>task-reactor</artifactId>
      <version>1.4</version>
    </dependency>
    <dependency>
      <groupId>org.jvnet.localizer</groupId>
      <artifactId>localizer</artifactId>
      <version>1.23</version>
    </dependency>
    <dependency>
      <groupId>antlr</groupId>
      <artifactId>antlr</artifactId>
      <version>2.7.6</version>
    </dependency>
    <dependency>
      <groupId>org.jvnet.hudson</groupId>
      <artifactId>xstream</artifactId>
      <version>1.4.7-jenkins-1</version>
      <exclusions>
        <exclusion>
          <groupId>xmlpull</groupId>
          <artifactId>xmlpull</artifactId>
        </exclusion>
        <exclusion>
          <groupId>xpp3</groupId>
          <artifactId>xpp3_min</artifactId>
        </exclusion>
      </exclusions>
    </dependency>
    <dependency>
      <groupId>jfree</groupId>
      <artifactId>jfreechart</artifactId>
      <version>1.0.9</version>
    </dependency>
    <dependency>
      <groupId>org.apache.ant</groupId>
      <artifactId>ant</artifactId>
    </dependency>
    <dependency>
      <groupId>javax.servlet</groupId>
      <artifactId>javax.servlet-api</artifactId>
      <version>3.1.0</version>
      <scope>provided</scope>
    </dependency>
    <dependency>
      <groupId>commons-io</groupId>
      <artifactId>commons-io</artifactId>
    </dependency>
    <dependency><!-- hudson doesn't use this directly, but some plugins wanted to use the latest -->
      <groupId>commons-lang</groupId>
      <artifactId>commons-lang</artifactId>
      <version>2.6</version>
    </dependency>
    <dependency>
      <groupId>commons-digester</groupId>
      <artifactId>commons-digester</artifactId>
      <version>2.1</version>
      <exclusions>
        <exclusion>
          <groupId>xml-apis</groupId>
          <artifactId>xml-apis</artifactId>
        </exclusion>
      </exclusions>
    </dependency>
    <dependency>
      <!--
        The version included in the transitive dependency doesn't have the source zip,
        so explicitly using the newer version.
      -->
      <groupId>commons-beanutils</groupId>
      <artifactId>commons-beanutils</artifactId>
      <version>1.8.3</version>
    </dependency>
    <dependency>
        <groupId>org.apache.commons</groupId>
        <artifactId>commons-compress</artifactId>
        <version>1.10</version>
    </dependency>
    <dependency>
      <groupId>javax.mail</groupId>
      <artifactId>mail</artifactId>
      <version>1.4.4</version>
      <exclusions>
        <exclusion><!-- using a patched version -->
          <groupId>javax.activation</groupId>
          <artifactId>activation</artifactId>
        </exclusion>
      </exclusions>
    </dependency>
    <dependency>
      <groupId>org.jvnet.hudson</groupId>
      <artifactId>activation</artifactId>
      <version>1.1.1-hudson-1</version>
    </dependency>
    <dependency>
      <groupId>jaxen</groupId>
      <artifactId>jaxen</artifactId>
      <version>1.1-beta-11</version>
      <exclusions>
        <exclusion>
          <groupId>dom4j</groupId>
          <artifactId>dom4j</artifactId>
        </exclusion>
        <exclusion>
          <groupId>xom</groupId>
          <artifactId>xom</artifactId>
        </exclusion>
        <exclusion>
          <groupId>xml-apis</groupId>
          <artifactId>xml-apis</artifactId>
        </exclusion>
        <exclusion>
          <groupId>xerces</groupId>
          <artifactId>xercesImpl</artifactId>
        </exclusion>
        <exclusion>
          <groupId>jdom</groupId>
          <artifactId>jdom</artifactId>
        </exclusion>
      </exclusions>
    </dependency>
    <dependency>
      <groupId>commons-jelly</groupId>
      <artifactId>commons-jelly-tags-fmt</artifactId>
      <version>1.0</version>
    </dependency>
    <dependency>
      <groupId>commons-jelly</groupId>
      <artifactId>commons-jelly-tags-xml</artifactId>
      <version>1.1</version>
      <exclusions>
        <exclusion>
          <groupId>commons-jelly</groupId>
          <artifactId>commons-jelly</artifactId>
        </exclusion>
        <exclusion>
          <groupId>commons-jexl</groupId>
          <artifactId>commons-jexl</artifactId>
        </exclusion>
        <exclusion>
          <groupId>commons-jelly</groupId>
          <artifactId>commons-jelly-tags-junit</artifactId>
        </exclusion>
        <exclusion>
          <groupId>xml-apis</groupId>
          <artifactId>xml-apis</artifactId>
        </exclusion>
        <exclusion>
          <groupId>xalan</groupId>
          <artifactId>xalan</artifactId>
        </exclusion>
        <exclusion>
          <groupId>xerces</groupId>
          <artifactId>xercesImpl</artifactId>
        </exclusion>
        <exclusion>
          <groupId>dom4j</groupId>
          <artifactId>dom4j</artifactId>
        </exclusion>
      </exclusions>
    </dependency>
    <dependency>
      <groupId>org.jvnet.hudson</groupId>
      <artifactId>commons-jelly-tags-define</artifactId>
      <version>1.0.1-hudson-20071021</version>
      <exclusions>
        <exclusion>
          <groupId>dom4j</groupId>
          <artifactId>dom4j</artifactId>
        </exclusion>
        <exclusion>
          <groupId>commons-cli</groupId>
          <artifactId>commons-cli</artifactId>
        </exclusion>
        <exclusion>
          <groupId>org.jvnet.hudson</groupId>
          <artifactId>commons-jelly</artifactId>
        </exclusion>
      </exclusions>
    </dependency>
    <dependency>
      <groupId>org.jenkins-ci</groupId>
      <artifactId>commons-jexl</artifactId>
      <version>1.1-jenkins-20111212</version>
    </dependency>
    <dependency>
      <groupId>org.acegisecurity</groupId>
      <artifactId>acegi-security</artifactId>
      <version>1.0.7</version>
      <exclusions>
        <exclusion>
          <groupId>org.springframework</groupId>
          <artifactId>spring-remoting</artifactId>
        </exclusion>
        <exclusion>
          <groupId>org.springframework</groupId>
          <artifactId>spring-support</artifactId>
        </exclusion>
      </exclusions>
    </dependency>
    <dependency>
      <groupId>org.codehaus.groovy</groupId>
      <artifactId>groovy-all</artifactId>
      <version>${groovy.version}</version>
    </dependency>
    <dependency><!-- groovy shell uses this but uses an optional dependency -->
      <groupId>jline</groupId>
      <artifactId>jline</artifactId>
      <version>2.12</version>
      <scope>compile</scope>
    </dependency>
    <dependency><!-- groovy shell uses this but it doesn't declare this dependency -->
      <groupId>org.fusesource.jansi</groupId>
      <artifactId>jansi</artifactId>
      <version>1.11</version>
    </dependency>
    <dependency>
      <!--
        for Grails spring bean builder.
        Ideally we should be able to modify BeanBuilder so as not to depend on this.
      -->
      <groupId>org.springframework</groupId>
      <artifactId>spring-webmvc</artifactId>
      <version>${spring.version}</version>
    </dependency>
    <dependency>
      <groupId>org.springframework</groupId>
      <artifactId>spring-core</artifactId>
      <version>${spring.version}</version>
    </dependency>
    <dependency><!-- Jenkins core doesn't use it but HUDSON-3811 requires us to put it. -->
      <groupId>org.springframework</groupId>
      <artifactId>spring-aop</artifactId>
      <version>${spring.version}</version>
    </dependency>
    <dependency>
      <groupId>xpp3</groupId>
      <artifactId>xpp3</artifactId>
      <version>1.1.4c</version>
    </dependency>
    <dependency>
      <groupId>junit</groupId>
      <artifactId>junit</artifactId>
      <scope>test</scope>
    </dependency>
    <dependency>
      <groupId>org.mockito</groupId>
      <artifactId>mockito-core</artifactId>
      <scope>test</scope>
    </dependency>
    <dependency>
      <groupId>org.powermock</groupId>
      <artifactId>powermock-module-junit4</artifactId>
      <scope>test</scope>
    </dependency>
    <dependency>
      <groupId>org.powermock</groupId>
      <artifactId>powermock-api-mockito</artifactId>
      <scope>test</scope>
    </dependency>
    <dependency><!-- needed by Jelly -->
      <groupId>javax.servlet</groupId>
      <artifactId>jstl</artifactId>
      <version>1.1.0</version>
    </dependency>
    <dependency>
      <groupId>org.slf4j</groupId>
      <artifactId>jcl-over-slf4j</artifactId>
    </dependency>
    <dependency>
      <groupId>org.slf4j</groupId>
      <artifactId>log4j-over-slf4j</artifactId>
    </dependency>
    <dependency>
      <groupId>org.slf4j</groupId>
      <artifactId>slf4j-jdk14</artifactId>
      <scope>test</scope>
    </dependency>
    <dependency>
      <groupId>com.sun.xml.txw2</groupId>
      <artifactId>txw2</artifactId>
      <version>20110809</version>
    </dependency>
    <dependency>
      <groupId>commons-collections</groupId>
      <artifactId>commons-collections</artifactId>
      <version>3.2.1</version>
    </dependency>
    <dependency>
      <groupId>org.jvnet.winp</groupId>
      <artifactId>winp</artifactId>
      <version>1.22</version>
    </dependency>
    <dependency>
      <groupId>org.jenkins-ci</groupId>
      <artifactId>memory-monitor</artifactId>
      <version>1.9</version>
    </dependency>
    <dependency><!-- StAX implementation. See HUDSON-2547. -->
      <groupId>org.codehaus.woodstox</groupId>
      <artifactId>wstx-asl</artifactId>
      <version>3.2.9</version>
    </dependency>
    <dependency>
      <groupId>org.jenkins-ci</groupId>
      <artifactId>jmdns</artifactId>
      <version>3.4.0-jenkins-3</version>
    </dependency>
    <dependency>
      <groupId>net.java.dev.jna</groupId>
      <artifactId>jna</artifactId>
      <version>4.2.1</version>
    </dependency>
    <dependency>
      <groupId>org.kohsuke</groupId>
      <artifactId>akuma</artifactId>
      <version>1.10</version>
    </dependency>
    <dependency>
      <groupId>org.kohsuke</groupId>
      <artifactId>libpam4j</artifactId>
      <version>1.8</version>
    </dependency>
    <dependency>
      <groupId>org.jvnet.libzfs</groupId>
      <artifactId>libzfs</artifactId>
      <version>0.5</version>
    </dependency>
    <dependency>
      <groupId>com.sun.solaris</groupId>
      <artifactId>embedded_su4j</artifactId>
      <version>1.1</version>
    </dependency>
    <dependency>
      <groupId>net.java.sezpoz</groupId>
      <artifactId>sezpoz</artifactId>
      <version>1.9</version>
    </dependency>
    <dependency>
      <groupId>org.kohsuke.jinterop</groupId>
      <artifactId>j-interop</artifactId>
      <version>2.0.6-kohsuke-1</version>
    </dependency>
    <dependency>
      <groupId>org.kohsuke.metainf-services</groupId>
      <artifactId>metainf-services</artifactId>
      <version>1.4</version>
      <scope>provided</scope>
      <optional>true</optional>
    </dependency>
    <dependency>
      <groupId>org.jvnet.robust-http-client</groupId>
      <artifactId>robust-http-client</artifactId>
      <version>1.2</version>
    </dependency>

    <dependency><!-- Jenkins doesn't depend on it but some plugin wants the latest version. Bundling 1.6 until we figure out a mechanism to let plugins load its own -->
      <groupId>commons-codec</groupId>
      <artifactId>commons-codec</artifactId>
      <version>1.8</version>
    </dependency>

    <dependency>
      <groupId>org.kohsuke</groupId>
      <artifactId>access-modifier-annotation</artifactId>
      <version>1.4</version>
    </dependency>

    <dependency>
      <groupId>com.google.code.findbugs</groupId>
      <artifactId>annotations</artifactId>
      <version>3.0.0</version>
      <scope>provided</scope>
    </dependency>

    <dependency>
      <groupId>commons-fileupload</groupId>
      <artifactId>commons-fileupload</artifactId>
      <version>1.3.1-jenkins-1</version>
    </dependency>

    <dependency>
        <groupId>org.mindrot</groupId>
        <artifactId>jbcrypt</artifactId>
        <version>0.3m</version>
    </dependency>

    <!-- offline profiler API to put in the classpath if we need it -->
    <!--dependency>
      <groupId>com.yourkit.api</groupId>
      <artifactId>yjp</artifactId>
      <version>dontcare</version>
      <scope>system</scope>
      <systemPath>/usr/local/yjp/lib/yjp.jar</systemPath>
    </dependency-->

      <dependency>
        <groupId>com.google.guava</groupId>
        <artifactId>guava</artifactId>
      </dependency>
    <!-- Overriding Stapler’s 1.1.3 version to diagnose JENKINS-20618: -->
    <dependency>
      <groupId>com.jcraft</groupId>
      <artifactId>jzlib</artifactId>
      <version>1.1.3-kohsuke-1</version>
    </dependency>
  </dependencies>

  <build>
    <plugins>
        <plugin>
         <groupId>org.codehaus.mojo</groupId>
         <artifactId>build-helper-maven-plugin</artifactId>
         <executions>
             <execution>
                 <id>add-source</id>
                 <phase>generate-sources</phase>
                 <goals>
                     <goal>add-source</goal>
                 </goals>
                 <configuration>
                     <sources>
                         <source>${project.build.directory}/generated-sources/antlr</source>
                         <source>${project.build.directory}/generated-sources/localizer</source>
                         <source>${project.build.directory}/generated-sources/taglib-interface</source>
                     </sources>
                 </configuration>
             </execution>
         </executions>
      </plugin>
      <plugin>
        <groupId>org.jenkins-ci.tools</groupId>
        <artifactId>maven-hpi-plugin</artifactId>
        <executions>
          <execution>
            <goals>
              <goal>generate-taglib-interface</goal>
            </goals>
          </execution>
        </executions>
      </plugin>
      <plugin>
        <groupId>org.jvnet.hudson.tools</groupId>
        <artifactId>maven-encoding-plugin</artifactId>
        <!-- version specified in grandparent pom -->
        <executions>
          <execution>
            <goals>
              <goal>check-encoding</goal>
            </goals>
            <phase>compile</phase>
          </execution>
        </executions>
      </plugin>
      <plugin>
        <groupId>com.infradna.tool</groupId>
        <artifactId>bridge-method-injector</artifactId>
        <executions>
          <execution>
            <goals>
              <goal>process</goal>
            </goals>
          </execution>
        </executions>
      </plugin>
      <plugin>
        <groupId>org.kohsuke.stapler</groupId>
        <artifactId>maven-stapler-plugin</artifactId>
        <!-- version specified in grandparent pom -->
        <configuration>
          <fork>${staplerFork}</fork><!-- the source code is big enough now that otherwise it fails with OutOfMemoryError -->
          <maxmem>128m</maxmem>
        </configuration>
      </plugin>
      <plugin>
        <groupId>org.jvnet.localizer</groupId>
        <artifactId>maven-localizer-plugin</artifactId>
        <!-- version specified in grandparent pom -->
        <executions>
          <execution>
            <goals>
              <goal>generate</goal>
            </goals>
            <configuration>
              <fileMask>Messages.properties</fileMask>
              <outputDirectory>target/generated-sources/localizer</outputDirectory>
            </configuration>
          </execution>
        </executions>
      </plugin>
      <plugin>
        <groupId>org.kohsuke</groupId>
        <artifactId>access-modifier-checker</artifactId>
        <!-- version specified in grandparent pom -->
        <executions>
          <execution>
            <goals>
              <goal>enforce</goal>
            </goals>
          </execution>
        </executions>
      </plugin>
      <plugin>
        <groupId>org.codehaus.mojo</groupId>
        <artifactId>antlr-maven-plugin</artifactId>
        <!-- version specified in grandparent pom -->
        <executions>
          <execution>
            <id>cron</id>
            <goals>
              <goal>generate</goal>
            </goals>
            <configuration>
              <sourceDirectory>${basedir}/src/main/grammar</sourceDirectory>
              <grammars>crontab.g</grammars>
            </configuration>
          </execution>
          <execution>
            <id>labelExpr</id>
            <goals>
              <goal>generate</goal>
            </goals>
            <configuration>
              <sourceDirectory>${basedir}/src/main/grammar</sourceDirectory>
              <grammars>labelExpr.g</grammars>
            </configuration>
          </execution>
        </executions>
      </plugin>
      <plugin>
        <artifactId>maven-dependency-plugin</artifactId>
        <executions>
          <execution>
            <id>winsw</id>
            <phase>generate-resources</phase>
            <goals>
              <!-- we use copy as this is a dependency from outside the reactor -->
              <goal>copy</goal>
            </goals>
            <configuration>
              <artifactItems>
                <artifactItem>
                  <groupId>com.sun.winsw</groupId>
                  <artifactId>winsw</artifactId>
                  <version>1.16</version>
                  <classifier>bin</classifier>
                  <type>exe</type>
                  <outputDirectory>${project.build.outputDirectory}/windows-service</outputDirectory>
                  <destFileName>jenkins.exe</destFileName>
                </artifactItem>
              </artifactItems>
            </configuration>
          </execution>
        </executions>
      </plugin>
      <plugin>
        <artifactId>maven-surefire-plugin</artifactId>
        <configuration>
          <forkCount>0.5C</forkCount>
          <reuseForks>true</reuseForks>
          <argLine>-XX:MaxPermSize=128m -noverify</argLine> <!-- some versions of JDK7/8 causes VerifyError during mock tests: http://code.google.com/p/powermock/issues/detail?id=504 -->
        </configuration>
      </plugin>
      <plugin><!-- set main class -->
        <artifactId>maven-jar-plugin</artifactId>
        <!-- version specified in grandparent pom -->
        <configuration>
          <archive>
            <manifest>
              <mainClass>hudson.Main</mainClass>
              <addClasspath>true</addClasspath>
              <classpathPrefix />
            </manifest>
          </archive>
        </configuration>
      </plugin>
      <plugin><!-- run unit test in src/test/java -->
        <groupId>org.codehaus.gmaven</groupId>
        <artifactId>gmaven-plugin</artifactId>
        <!-- version specified in grandparent pom -->
        <executions>
          <execution>
            <goals>
              <goal>testCompile</goal>
            </goals>
          </execution>
        </executions>
        <dependencies>
          <dependency>
            <groupId>org.codehaus.groovy</groupId>
            <artifactId>groovy-all</artifactId>
            <version>${groovy.version}</version>
          </dependency>
        </dependencies>
      </plugin>
    </plugins>
  </build>

  <reporting>
    <plugins>
      <plugin><!-- generate Jelly tag lib documentation -->
        <groupId>org.kohsuke.stapler</groupId>
        <artifactId>maven-stapler-plugin</artifactId>
        <version>${maven-stapler-plugin.version}</version>
        <configuration>
          <patterns>
            <pattern>/lib/.*</pattern>
          </patterns>
        </configuration>
      </plugin>
      <plugin><!-- skip slow dependency analysis -->
        <artifactId>maven-project-info-reports-plugin</artifactId>
        <version>2.6</version>
        <configuration>
          <dependencyLocationsEnabled>false</dependencyLocationsEnabled>
        </configuration>
      </plugin>
    </plugins>
  </reporting>

  <profiles>
    <profile>
      <id>debug</id>
      <activation>
        <activeByDefault>true</activeByDefault>
      </activation>
    </profile>
    <profile>
      <id>release</id>
      <build>
        <plugins>
          <plugin><!-- execute apt:process for "Extension points" Wiki page generation -->
            <groupId>org.codehaus.mojo</groupId>
            <artifactId>apt-maven-plugin</artifactId>
            <!-- version specified in grandparent pom -->
            <executions>
              <execution>
                <goals>
                  <goal>process</goal>
                </goals>
              </execution>
            </executions>
          </plugin>
          <plugin>
            <!--
              generate jelly taglib docs from src/main/resoruces.
              this is necessary in addition to the <reporting> configuration
              to get the results deployed.
            -->
            <groupId>org.kohsuke.stapler</groupId>
            <artifactId>maven-stapler-plugin</artifactId>
            <!-- version specified in grandparent pom -->
            <executions>
              <execution>
                <goals>
                  <goal>jelly-taglibdoc</goal>
                </goals>
                <configuration>
                  <patterns>
                    <pattern>/lib/.*</pattern>
                  </patterns>
                </configuration>
              </execution>
            </executions>
          </plugin>
        </plugins>
      </build>
    </profile>
    <profile>
      <!-- Run FindBugs for better error detection. Run as "mvn -Pfindbugs install site". -->
      <id>findbugs</id>
      <reporting>
        <plugins>
          <plugin>
            <groupId>org.codehaus.mojo</groupId>
            <artifactId>findbugs-maven-plugin</artifactId>
            <configuration>
              <effort>Max</effort>
              <threshold>High</threshold>
              <excludeFilterFile>src/findbugs-filter.xml</excludeFilterFile>
            </configuration>
          </plugin>
        </plugins>
      </reporting>
    </profile>
    <profile>
      <!-- Obtain code coverage report. This is done by running Unit tests on our own and suppressing surefire. -->
      <id>cobertura</id>
      <build>
        <plugins>
          <plugin>
            <groupId>org.codehaus.gmaven</groupId>
            <artifactId>gmaven-plugin</artifactId>
            <!-- version specified in grandparent pom -->
            <executions>
              <!-- run unit test -->
              <execution>
                <phase>test</phase>
                <goals>
                  <goal>execute</goal>
                </goals>
                <configuration>
                  <scriptpath>
                    <element>${project.basedir}/src/build-script</element>
                  </scriptpath>
                  <source>${project.basedir}/src/build-script/unitTest.groovy</source>
                </configuration>
              </execution>
            </executions>
          </plugin>
          <plugin>
            <!-- unit tests are run by GMaven through Ant. -->
            <artifactId>maven-surefire-plugin</artifactId>
            <!-- version specified in grandparent pom -->
            <configuration>
              <skipTests>true</skipTests>
            </configuration>
          </plugin>
        </plugins>
      </build>
    </profile>
  </profiles>
</project><|MERGE_RESOLUTION|>--- conflicted
+++ resolved
@@ -29,11 +29,7 @@
   <parent>
     <groupId>org.jenkins-ci.main</groupId>
     <artifactId>pom</artifactId>
-<<<<<<< HEAD
     <version>2.0-beta-2-SNAPSHOT</version>
-=======
-    <version>1.656-SNAPSHOT</version>
->>>>>>> 2ed09051
   </parent>
 
   <artifactId>jenkins-core</artifactId>

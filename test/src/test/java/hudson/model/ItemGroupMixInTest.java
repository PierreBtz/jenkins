/*
 * The MIT License
 *
 * Copyright 2013 Jesse Glick.
 *
 * Permission is hereby granted, free of charge, to any person obtaining a copy
 * of this software and associated documentation files (the "Software"), to deal
 * in the Software without restriction, including without limitation the rights
 * to use, copy, modify, merge, publish, distribute, sublicense, and/or sell
 * copies of the Software, and to permit persons to whom the Software is
 * furnished to do so, subject to the following conditions:
 *
 * The above copyright notice and this permission notice shall be included in
 * all copies or substantial portions of the Software.
 *
 * THE SOFTWARE IS PROVIDED "AS IS", WITHOUT WARRANTY OF ANY KIND, EXPRESS OR
 * IMPLIED, INCLUDING BUT NOT LIMITED TO THE WARRANTIES OF MERCHANTABILITY,
 * FITNESS FOR A PARTICULAR PURPOSE AND NONINFRINGEMENT. IN NO EVENT SHALL THE
 * AUTHORS OR COPYRIGHT HOLDERS BE LIABLE FOR ANY CLAIM, DAMAGES OR OTHER
 * LIABILITY, WHETHER IN AN ACTION OF CONTRACT, TORT OR OTHERWISE, ARISING FROM,
 * OUT OF OR IN CONNECTION WITH THE SOFTWARE OR THE USE OR OTHER DEALINGS IN
 * THE SOFTWARE.
 */

package hudson.model;

<<<<<<< HEAD
import hudson.Extension;
import hudson.tasks.BuildStepDescriptor;
import hudson.tasks.BuildStepMonitor;
import hudson.tasks.BuildTrigger;
import hudson.tasks.BuildWrapper;
import hudson.tasks.BuildWrapperDescriptor;
import hudson.tasks.Builder;
import hudson.tasks.Publisher;
import hudson.triggers.Trigger;
import org.apache.commons.io.FileUtils;
=======

import java.io.ByteArrayInputStream;
import java.io.IOException;

import java.util.Collection;
import static org.junit.Assert.*;

>>>>>>> d9339644
import org.junit.Rule;
import org.junit.Test;
import org.jvnet.hudson.test.Bug;
import org.jvnet.hudson.test.Issue;
import org.jvnet.hudson.test.JenkinsRule;
import org.jvnet.hudson.test.MockFolder;
import org.jvnet.hudson.test.TestExtension;
import org.jvnet.hudson.test.recipes.LocalData;

<<<<<<< HEAD
import java.io.File;
import java.util.Collection;
import java.util.Iterator;
import java.util.List;

import static org.junit.Assert.assertEquals;
import static org.junit.Assert.assertNotNull;
import static org.junit.Assert.assertNull;
=======
import static org.hamcrest.core.StringContains.containsString;

>>>>>>> d9339644

public class ItemGroupMixInTest {

    @Rule public JenkinsRule r = new JenkinsRule();

    @Bug(20951)
    @LocalData
    @Test public void xmlFileReadCannotResolveClassException() throws Exception {
        MockFolder d = r.jenkins.getItemByFullName("d", MockFolder.class);
        assertNotNull(d);
        Collection<TopLevelItem> items = d.getItems();
        assertEquals(1, items.size());
        assertEquals("valid", items.iterator().next().getName());
    }

<<<<<<< HEAD
  /**
   * This test unit makes sure that if part of the config.xml file is
   * deleted it will still load everything else inside the folder.
   * The test unit expects an IOException is thrown, and the one failed
   * job fails to load.
   */
  @Issue("JENKINS-22811")
  @Test
  public void xmlFileFailsToLoad() throws Exception {
    MockFolder folder = r.createFolder("folder");
    assertNotNull(folder);

    AbstractProject project = folder.createProject(FreeStyleProject.class, "job1");
    AbstractProject project2 = folder.createProject(FreeStyleProject.class, "job2");
    AbstractProject project3 = folder.createProject(FreeStyleProject.class, "job3");

    File configFile = project.getConfigFile().getFile();

    List<String> lines = FileUtils.readLines(configFile).subList(0, 5);
    configFile.delete();

    // Remove half of the config.xml file to make "invalid" or fail to load
    FileUtils.writeByteArrayToFile(configFile, lines.toString().getBytes());
    for (int i = lines.size() / 2; i < lines.size(); i++) {
      FileUtils.writeStringToFile(configFile, lines.get(i), true);
    }

    // Reload Jenkins.
    r.jenkins.reload();

    // Folder
    assertNotNull("Folder failed to load.", r.jenkins.getItemByFullName("folder"));
    assertNull("Job should have failed to load.", r.jenkins.getItemByFullName("folder/job1"));
    assertNotNull("Other job in folder should have loaded.", r.jenkins.getItemByFullName("folder/job2"));
    assertNotNull("Other job in folder should have loaded.", r.jenkins.getItemByFullName("folder/job3"));
  }

  /**
   * This test unit makes sure that jobs that contain bad get*Action methods will continue to
   * load the project.
   */
  @LocalData
  @Issue("JENKINS-22811")
  @Test
  public void xmlFileReadExceptionOnLoad() throws Exception {
    MockFolder d = r.jenkins.getItemByFullName("d", MockFolder.class);
    assertNotNull(d);
    Collection<TopLevelItem> items = d.getItems();
    assertEquals(5, items.size());
  }

  @TestExtension
  public static class MockBuildWrapperThrowsError extends BuildWrapper {
    @Override
    public Collection<? extends Action> getProjectActions(AbstractProject project){
      throw new NullPointerException();
    }

    @Extension
    public static class DescriptorImpl extends BuildWrapperDescriptor {
      @Override
      public boolean isApplicable(AbstractProject<?, ?> item) {
        return true;
      }

      @Override
      public String getDisplayName() {
        return null;
      }
    }
  }

  @TestExtension
  public static class MockBuilderThrowsError extends Builder {
    @Override
    public Collection<? extends Action> getProjectActions(AbstractProject project){
      throw new NullPointerException();
    }
    @Extension public static final Descriptor DESCRIPTOR = new DescriptorImpl();

    public static class DescriptorImpl extends BuildStepDescriptor {
      @Override
      public boolean isApplicable(Class jobType) {
        return false;
      }

      @Override
      public String getDisplayName() {
        return null;
      }
    }
  }

  @TestExtension
  public static class MockBuildTriggerThrowsError extends Trigger {
    @Override
    public Collection<? extends Action> getProjectActions() {
      throw new NullPointerException();
    }

    @Extension public static final Descriptor DESCRIPTOR = new BuildTrigger.DescriptorImpl();
  }

  @TestExtension
  public static class MockPublisherThrowsError extends Publisher {
    @Override
    public Collection<? extends Action> getProjectActions(AbstractProject project) {
      throw new NullPointerException();
    }

    @Override
    public BuildStepMonitor getRequiredMonitorService() {
      return null;
    }

    @Extension public static final Descriptor DESCRIPTOR = new DescriptorImpl();

    public static class DescriptorImpl extends BuildStepDescriptor {
      @Override
      public boolean isApplicable(Class jobType) {
        return false;
      }

      @Override
      public String getDisplayName() {
        return null;
      }
    }
  }
=======
    @Test public void createProjectFromXMLShouldNoCreateEntities() throws IOException {

        final String xml = "<?xml version='1.0' encoding='UTF-8'?>\n" +
                "<!DOCTYPE project[\n" +
                "  <!ENTITY foo SYSTEM \"file:///\">\n" +
                "]>\n" +
                "<project>\n" +
                "  <actions/>\n" +
                "  <description>&foo;</description>\n" +
                "  <keepDependencies>false</keepDependencies>\n" +
                "  <properties/>\n" +
                "  <scm class=\"hudson.scm.NullSCM\"/>\n" +
                "  <canRoam>true</canRoam>\n" +
                "  <triggers/>\n" +
                "  <builders/>\n" +
                "  <publishers/>\n" +
                "  <buildWrappers/>\n" +
                "</project>";

        Item foo = r.jenkins.createProjectFromXML("foo", new ByteArrayInputStream(xml.getBytes()));
        // if no exception then JAXP is swallowing these - so there should be no entity in the description.
        assertThat(Items.getConfigFile(foo).asString(), containsString("<description/>"));
    }
>>>>>>> d9339644
}<|MERGE_RESOLUTION|>--- conflicted
+++ resolved
@@ -24,7 +24,6 @@
 
 package hudson.model;
 
-<<<<<<< HEAD
 import hudson.Extension;
 import hudson.tasks.BuildStepDescriptor;
 import hudson.tasks.BuildStepMonitor;
@@ -35,15 +34,12 @@
 import hudson.tasks.Publisher;
 import hudson.triggers.Trigger;
 import org.apache.commons.io.FileUtils;
-=======
 
 import java.io.ByteArrayInputStream;
 import java.io.IOException;
 
-import java.util.Collection;
 import static org.junit.Assert.*;
 
->>>>>>> d9339644
 import org.junit.Rule;
 import org.junit.Test;
 import org.jvnet.hudson.test.Bug;
@@ -53,19 +49,11 @@
 import org.jvnet.hudson.test.TestExtension;
 import org.jvnet.hudson.test.recipes.LocalData;
 
-<<<<<<< HEAD
 import java.io.File;
 import java.util.Collection;
-import java.util.Iterator;
 import java.util.List;
 
-import static org.junit.Assert.assertEquals;
-import static org.junit.Assert.assertNotNull;
-import static org.junit.Assert.assertNull;
-=======
 import static org.hamcrest.core.StringContains.containsString;
-
->>>>>>> d9339644
 
 public class ItemGroupMixInTest {
 
@@ -81,7 +69,6 @@
         assertEquals("valid", items.iterator().next().getName());
     }
 
-<<<<<<< HEAD
   /**
    * This test unit makes sure that if part of the config.xml file is
    * deleted it will still load everything else inside the folder.
@@ -211,7 +198,7 @@
       }
     }
   }
-=======
+
     @Test public void createProjectFromXMLShouldNoCreateEntities() throws IOException {
 
         final String xml = "<?xml version='1.0' encoding='UTF-8'?>\n" +
@@ -235,5 +222,5 @@
         // if no exception then JAXP is swallowing these - so there should be no entity in the description.
         assertThat(Items.getConfigFile(foo).asString(), containsString("<description/>"));
     }
->>>>>>> d9339644
+
 }